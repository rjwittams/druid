--- conflicted
+++ resolved
@@ -132,11 +132,7 @@
         log::warn!("WindowBuilder::set_position is currently unimplemented for X11 platforms.");
     }
 
-<<<<<<< HEAD
-    pub fn set_level(&self, _level: window::WindowLevel) {
-=======
     pub fn set_level(&mut self, _level: window::WindowLevel) {
->>>>>>> a0693f9d
         log::warn!("WindowBuilder::set_level  is currently unimplemented for X11 platforms.");
     }
 
@@ -1376,11 +1372,7 @@
         Point::new(0.0, 0.0)
     }
 
-<<<<<<< HEAD
-    pub fn set_level(&self, _level:WindowLevel) {
-=======
     pub fn set_level(&self, _level: WindowLevel) {
->>>>>>> a0693f9d
         log::warn!("WindowHandle::set_level  is currently unimplemented for X11 platforms.");
     }
 

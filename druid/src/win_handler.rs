// Copyright 2019 The Druid Authors.
//
// Licensed under the Apache License, Version 2.0 (the "License");
// you may not use this file except in compliance with the License.
// You may obtain a copy of the License at
//
//     http://www.apache.org/licenses/LICENSE-2.0
//
// Unless required by applicable law or agreed to in writing, software
// distributed under the License is distributed on an "AS IS" BASIS,
// WITHOUT WARRANTIES OR CONDITIONS OF ANY KIND, either express or implied.
// See the License for the specific language governing permissions and
// limitations under the License.

//! The implementation of the WinHandler trait (druid-shell integration).

use std::any::{Any, TypeId};
use std::cell::RefCell;
use std::collections::{HashMap, VecDeque};
use std::rc::Rc;

use crate::kurbo::Size;
use crate::piet::Piet;
use crate::shell::{Application, IdleToken, MouseEvent, Region, Scale, WinHandler, WindowHandle};

use crate::app_delegate::{AppDelegate, DelegateCtx};
use crate::core::CommandQueue;
use crate::ext_event::{ExtEventHost, ExtEventSink};
use crate::menu::ContextMenu;
use crate::window::Window;
use crate::{
    Command, Data, Env, Event, InternalEvent, KeyEvent, MenuDesc, PlatformError, Target,
    TimerToken, WindowDesc, WindowId,
};

use crate::app::{PendingWindow, WindowConfig};
use crate::command::sys as sys_cmd;
use druid_shell::WindowBuilder;

pub(crate) const RUN_COMMANDS_TOKEN: IdleToken = IdleToken::new(1);

/// A token we are called back with if an external event was submitted.
pub(crate) const EXT_EVENT_IDLE_TOKEN: IdleToken = IdleToken::new(2);

/// The struct implements the druid-shell `WinHandler` trait.
///
/// One `DruidHandler` exists per window.
///
/// This is something of an internal detail and possibly we don't want to surface
/// it publicly.
pub struct DruidHandler<T> {
    /// The shared app state.
    app_state: AppState<T>,
    /// The id for the current window.
    window_id: WindowId,
}

/// The top level event handler.
///
/// This corresponds to the `AppHandler` trait in druid-shell, which is only
/// used to handle events that are not associated with a window.
///
/// Currently, this means only menu items on macOS when no window is open.
pub(crate) struct AppHandler<T> {
    app_state: AppState<T>,
}

/// State shared by all windows in the UI.
#[derive(Clone)]
pub(crate) struct AppState<T> {
    inner: Rc<RefCell<Inner<T>>>,
}

struct Inner<T> {
    app: Application,
    delegate: Option<Box<dyn AppDelegate<T>>>,
    command_queue: CommandQueue,
    ext_event_host: ExtEventHost,
    windows: Windows<T>,
    /// the application-level menu, only set on macos and only if there
    /// are no open windows.
    root_menu: Option<MenuDesc<T>>,
    pub(crate) env: Env,
    pub(crate) data: T,
}

/// All active windows.
struct Windows<T> {
    pending: HashMap<WindowId, PendingWindow<T>>,
    windows: HashMap<WindowId, Window<T>>,
}

impl<T> Windows<T> {
    fn connect(&mut self, id: WindowId, handle: WindowHandle, ext_handle: ExtEventSink) {
        if let Some(pending) = self.pending.remove(&id) {
            let win = Window::new(id, handle, pending, ext_handle);
            assert!(self.windows.insert(id, win).is_none(), "duplicate window");
        } else {
            log::error!("no window for connecting handle {:?}", id);
        }
    }

    fn add(&mut self, id: WindowId, win: PendingWindow<T>) {
        assert!(self.pending.insert(id, win).is_none(), "duplicate pending");
    }

    fn remove(&mut self, id: WindowId) -> Option<Window<T>> {
        self.windows.remove(&id)
    }

    fn iter_mut(&mut self) -> impl Iterator<Item = &'_ mut Window<T>> {
        self.windows.values_mut()
    }

    fn get(&self, id: WindowId) -> Option<&Window<T>> {
        self.windows.get(&id)
    }

    fn get_mut(&mut self, id: WindowId) -> Option<&mut Window<T>> {
        self.windows.get_mut(&id)
    }

    fn count(&self) -> usize {
        self.windows.len() + self.pending.len()
    }
}

impl<T> AppHandler<T> {
    pub(crate) fn new(app_state: AppState<T>) -> Self {
        Self { app_state }
    }
}

impl<T> AppState<T> {
    pub(crate) fn new(
        app: Application,
        data: T,
        env: Env,
        delegate: Option<Box<dyn AppDelegate<T>>>,
        ext_event_host: ExtEventHost,
    ) -> Self {
        let inner = Rc::new(RefCell::new(Inner {
            app,
            delegate,
            command_queue: VecDeque::new(),
            root_menu: None,
            ext_event_host,
            data,
            env,
            windows: Windows::default(),
        }));

        AppState { inner }
    }

    pub(crate) fn app(&self) -> Application {
        self.inner.borrow().app.clone()
    }
}

impl<T: Data> Inner<T> {
    fn get_menu_cmd(&self, window_id: Option<WindowId>, cmd_id: u32) -> Option<Command> {
        match window_id {
            Some(id) => self.windows.get(id).and_then(|w| w.get_menu_cmd(cmd_id)),
            None => self
                .root_menu
                .as_ref()
                .and_then(|m| m.command_for_id(cmd_id)),
        }
    }

    fn append_command(&mut self, cmd: Command) {
        self.command_queue.push_back(cmd);
    }

    /// A helper fn for setting up the `DelegateCtx`. Takes a closure with
    /// an arbitrary return type `R`, and returns `Some(R)` if an `AppDelegate`
    /// is configured.
    fn with_delegate<R, F>(&mut self, f: F) -> Option<R>
    where
        F: FnOnce(&mut Box<dyn AppDelegate<T>>, &mut T, &Env, &mut DelegateCtx) -> R,
    {
        let Inner {
            ref mut delegate,
            ref mut command_queue,
            ref mut data,
            ref env,
            ..
        } = self;
        let mut ctx = DelegateCtx {
            command_queue,
            app_data_type: TypeId::of::<T>(),
        };
        if let Some(delegate) = delegate {
            Some(f(delegate, data, env, &mut ctx))
        } else {
            None
        }
    }

    fn delegate_event(&mut self, id: WindowId, event: Event) -> Option<Event> {
        if self.delegate.is_some() {
            self.with_delegate(|del, data, env, ctx| del.event(ctx, id, event, data, env))
                .unwrap()
        } else {
            Some(event)
        }
    }

    fn delegate_cmd(&mut self, cmd: &Command) -> bool {
        self.with_delegate(|del, data, env, ctx| del.command(ctx, cmd.target(), cmd, data, env))
            .unwrap_or(true)
    }

    fn connect(&mut self, id: WindowId, handle: WindowHandle) {
        self.windows
            .connect(id, handle, self.ext_event_host.make_sink());

        // If the external event host has no handle, it cannot wake us
        // when an event arrives.
        if self.ext_event_host.handle_window_id.is_none() {
            self.set_ext_event_idle_handler(id);
        }

        self.with_delegate(|del, data, env, ctx| del.window_added(id, data, env, ctx));
    }

    /// Called after this window has been closed by the platform.
    ///
    /// We clean up resources and notifiy the delegate, if necessary.
    fn remove_window(&mut self, window_id: WindowId) {
        self.with_delegate(|del, data, env, ctx| del.window_removed(window_id, data, env, ctx));
        // when closing the last window:
        if let Some(mut win) = self.windows.remove(window_id) {
            if self.windows.windows.is_empty() {
                // on mac we need to keep the menu around
                self.root_menu = win.menu.take();
                // If there are even no pending windows, we quit the run loop.
                if self.windows.count() == 0 {
                    #[cfg(any(target_os = "windows", feature = "x11"))]
                    self.app.quit();
                }
            }
        }

        // if we are closing the window that is currently responsible for
        // waking us when external events arrive, we want to pass that responsibility
        // to another window.
        if self.ext_event_host.handle_window_id == Some(window_id) {
            self.ext_event_host.handle_window_id = None;
            // find any other live window
            let win_id = self.windows.windows.keys().find(|k| *k != &window_id);
            if let Some(any_other_window) = win_id.cloned() {
                self.set_ext_event_idle_handler(any_other_window);
            }
        }
    }

    /// Set the idle handle that will be used to wake us when external events arrive.
    fn set_ext_event_idle_handler(&mut self, id: WindowId) {
        if let Some(mut idle) = self
            .windows
            .get_mut(id)
            .and_then(|win| win.handle.get_idle_handle())
        {
            if self.ext_event_host.has_pending_items() {
                idle.schedule_idle(EXT_EVENT_IDLE_TOKEN);
            }
            self.ext_event_host.set_idle(idle, id);
        }
    }

    /// triggered by a menu item or other command.
    ///
    /// This doesn't close the window; it calls the close method on the platform
    /// window handle; the platform should close the window, and then call
    /// our handlers `destroy()` method, at which point we can do our cleanup.
    fn request_close_window(&mut self, window_id: WindowId) {
        log::info!("Closing window {:?}", window_id);
        if let Some(win) = self.windows.get_mut(window_id) {
            win.handle.close();
        }
    }

    /// Requests the platform to close all windows.
    fn request_close_all_windows(&mut self) {
        for win in self.windows.iter_mut() {
            win.handle.close();
        }
    }

    fn show_window(&mut self, id: WindowId) {
        if let Some(win) = self.windows.get_mut(id) {
            win.handle.bring_to_front_and_focus();
        }
    }

    fn configure_window(&mut self, config: &WindowConfig, id: WindowId) {
        if let Some(win) = self.windows.get_mut(id) {
            config.apply_to_handle(&mut win.handle);
        }
    }

    fn prepare_paint(&mut self, window_id: WindowId) {
        if let Some(win) = self.windows.get_mut(window_id) {
            win.prepare_paint(&mut self.command_queue, &mut self.data, &self.env);
        }
        self.do_update();
    }

    fn paint(&mut self, window_id: WindowId, piet: &mut Piet, invalid: &Region) {
        if let Some(win) = self.windows.get_mut(window_id) {
            win.do_paint(
                piet,
                invalid,
                &mut self.command_queue,
                &self.data,
                &self.env,
            );
        }
    }

    /// Returns `true` if the command was handled.
    fn dispatch_cmd(&mut self, cmd: Command) -> bool {
        if !self.delegate_cmd(&cmd) {
            return true;
        }
<<<<<<< HEAD
        match target {
=======

        match cmd.target() {
>>>>>>> feff2f67
            Target::Window(id) => {
                // first handle special window-level events
                if cmd.is(sys_cmd::SET_MENU) {
                    self.set_menu(id, &cmd);
                    return true;
                }
                if cmd.is(sys_cmd::SHOW_CONTEXT_MENU) {
                    self.show_context_menu(id, &cmd);
                    return true;
                }
                if let Some(w) = self.windows.get_mut(id) {
                    let event = Event::Command(cmd);
                    return w.event(&mut self.command_queue, event, &mut self.data, &self.env);
                }
            }
            // in this case we send it to every window that might contain
            // this widget, breaking if the event is handled.
            Target::Widget(id) => {
                for w in self.windows.iter_mut().filter(|w| w.may_contain_widget(id)) {
                    let event = Event::Internal(InternalEvent::TargetedCommand(cmd.clone()));
                    if w.event(&mut self.command_queue, event, &mut self.data, &self.env) {
                        return true;
                    }
                }
            }
            Target::Global => {
                for w in self.windows.iter_mut() {
                    let event = Event::Command(cmd.clone());
                    if w.event(&mut self.command_queue, event, &mut self.data, &self.env) {
                        return true;
                    }
                }
            }
            Target::Auto => {
                log::error!("{:?} reached window handler with `Target::Auto`", cmd);
            }
        }
        false
    }

    fn do_window_event(&mut self, source_id: WindowId, event: Event) -> bool {
        match event {
            Event::Command(..) | Event::Internal(InternalEvent::TargetedCommand(..)) => {
                panic!("commands should be dispatched via dispatch_cmd");
            }
            _ => (),
        }

        // if the event was swallowed by the delegate we consider it handled?
        let event = match self.delegate_event(source_id, event) {
            Some(event) => event,
            None => return true,
        };

        if let Some(win) = self.windows.get_mut(source_id) {
            win.event(&mut self.command_queue, event, &mut self.data, &self.env)
        } else {
            false
        }
    }

    fn set_menu(&mut self, window_id: WindowId, cmd: &Command) {
        if let Some(win) = self.windows.get_mut(window_id) {
            match cmd
                .get_unchecked(sys_cmd::SET_MENU)
                .downcast_ref::<MenuDesc<T>>()
            {
                Some(menu) => win.set_menu(menu.clone(), &self.data, &self.env),
                None => panic!(
                    "{} command must carry a MenuDesc<application state>.",
                    sys_cmd::SET_MENU
                ),
            }
        }
    }

    fn show_context_menu(&mut self, window_id: WindowId, cmd: &Command) {
        if let Some(win) = self.windows.get_mut(window_id) {
            match cmd
                .get_unchecked(sys_cmd::SHOW_CONTEXT_MENU)
                .downcast_ref::<ContextMenu<T>>()
            {
                Some(ContextMenu { menu, location }) => {
                    win.show_context_menu(menu.to_owned(), *location, &self.data, &self.env)
                }
                None => panic!(
                    "{} command must carry a ContextMenu<application state>.",
                    sys_cmd::SHOW_CONTEXT_MENU
                ),
            }
        }
    }

    fn do_update(&mut self) {
        // we send `update` to all windows, not just the active one:
        for window in self.windows.iter_mut() {
            window.update(&mut self.command_queue, &self.data, &self.env);
        }
        self.invalidate_and_finalize();
    }

    /// invalidate any window handles that need it.
    ///
    /// This should always be called at the end of an event update cycle,
    /// including for lifecycle events.
    fn invalidate_and_finalize(&mut self) {
        for win in self.windows.iter_mut() {
            win.invalidate_and_finalize();
        }
    }

    #[cfg(target_os = "macos")]
    fn window_got_focus(&mut self, window_id: WindowId) {
        if let Some(win) = self.windows.get_mut(window_id) {
            win.macos_update_app_menu(&self.data, &self.env)
        }
    }
    #[cfg(not(target_os = "macos"))]
    fn window_got_focus(&mut self, _: WindowId) {}
}

impl<T: Data> DruidHandler<T> {
    /// Note: the root widget doesn't go in here, because it gets added to the
    /// app state.
    pub(crate) fn new_shared(app_state: AppState<T>, window_id: WindowId) -> DruidHandler<T> {
        DruidHandler {
            app_state,
            window_id,
        }
    }
}

impl<T: Data> AppState<T> {
    pub(crate) fn data(&self) -> T {
        self.inner.borrow().data.clone()
    }

    pub(crate) fn env(&self) -> Env {
        self.inner.borrow().env.clone()
    }

    pub(crate) fn add_window(&self, id: WindowId, window: PendingWindow<T>) {
        self.inner.borrow_mut().windows.add(id, window);
    }

    fn connect_window(&mut self, window_id: WindowId, handle: WindowHandle) {
        self.inner.borrow_mut().connect(window_id, handle)
    }

    fn remove_window(&mut self, window_id: WindowId) {
        self.inner.borrow_mut().remove_window(window_id)
    }

    fn window_got_focus(&mut self, window_id: WindowId) {
        self.inner.borrow_mut().window_got_focus(window_id)
    }

    /// Send an event to the widget hierarchy.
    ///
    /// Returns `true` if the event produced an action.
    ///
    /// This is principally because in certain cases (such as keydown on Windows)
    /// the OS needs to know if an event was handled.
    fn do_window_event(&mut self, event: Event, window_id: WindowId) -> bool {
        let result = self.inner.borrow_mut().do_window_event(window_id, event);
        self.process_commands();
        self.inner.borrow_mut().do_update();
        result
    }

    fn prepare_paint_window(&mut self, window_id: WindowId) {
        self.inner.borrow_mut().prepare_paint(window_id);
    }

    fn paint_window(&mut self, window_id: WindowId, piet: &mut Piet, invalid: &Region) {
        self.inner.borrow_mut().paint(window_id, piet, invalid);
    }

    fn idle(&mut self, token: IdleToken) {
        match token {
            RUN_COMMANDS_TOKEN => {
                self.process_commands();
                self.inner.borrow_mut().do_update();
            }
            EXT_EVENT_IDLE_TOKEN => {
                self.process_ext_events();
                self.process_commands();
                self.inner.borrow_mut().do_update();
            }
            other => log::warn!("unexpected idle token {:?}", other),
        }
    }

    fn process_commands(&mut self) {
        loop {
            let next_cmd = self.inner.borrow_mut().command_queue.pop_front();
            match next_cmd {
                Some(cmd) => self.handle_cmd(cmd),
                None => break,
            }
        }
    }

    fn process_ext_events(&mut self) {
        loop {
            let ext_cmd = self.inner.borrow_mut().ext_event_host.recv();
            match ext_cmd {
                Some(cmd) => self.handle_cmd(cmd),
                None => break,
            }
        }
    }

    /// Handle a 'command' message from druid-shell. These map to  an item
    /// in an application, window, or context (right-click) menu.
    ///
    /// If the menu is  associated with a window (the general case) then
    /// the `window_id` will be `Some(_)`, otherwise (such as if no window
    /// is open but a menu exists, as on macOS) it will be `None`.
    fn handle_system_cmd(&mut self, cmd_id: u32, window_id: Option<WindowId>) {
        let cmd = self.inner.borrow().get_menu_cmd(window_id, cmd_id);
        match cmd {
            Some(cmd) => {
                let default_target = window_id.map(Into::into).unwrap_or(Target::Global);
                self.inner
                    .borrow_mut()
                    .append_command(cmd.default_to(default_target))
            }
            None => log::warn!("No command for menu id {}", cmd_id),
        }
        self.process_commands();
        self.inner.borrow_mut().do_update();
    }

    /// Handle a command. Top level commands (e.g. for creating and destroying
    /// windows) have their logic here; other commands are passed to the window.
    fn handle_cmd(&mut self, cmd: Command) {
        use Target as T;
        match cmd.target() {
            // these are handled the same no matter where they come from
            _ if cmd.is(sys_cmd::QUIT_APP) => self.quit(),
            _ if cmd.is(sys_cmd::HIDE_APPLICATION) => self.hide_app(),
            _ if cmd.is(sys_cmd::HIDE_OTHERS) => self.hide_others(),
            _ if cmd.is(sys_cmd::NEW_WINDOW) => {
                if let Err(e) = self.new_window(cmd) {
                    log::error!("failed to create window: '{}'", e);
                }
            }
            _ if cmd.is(sys_cmd::NEW_SUB_WINDOW) => {
                if let Err(e) = self.new_sub_window(cmd) {
                    log::error!("failed to create sub window: '{}'", e);
                }
            }
            _ if cmd.is(sys_cmd::CLOSE_ALL_WINDOWS) => self.request_close_all_windows(),
            // these should come from a window
            // FIXME: we need to be able to open a file without a window handle
            T::Window(id) if cmd.is(sys_cmd::SHOW_OPEN_PANEL) => self.show_open_panel(cmd, id),
            T::Window(id) if cmd.is(sys_cmd::SHOW_SAVE_PANEL) => self.show_save_panel(cmd, id),
            T::Window(id) if cmd.is(sys_cmd::CONFIGURE_WINDOW) => self.configure_window(cmd, id),
            T::Window(id) if cmd.is(sys_cmd::CLOSE_WINDOW) => {
                if !self.inner.borrow_mut().dispatch_cmd(cmd) {
                    self.request_close_window(id);
                }
            }
            T::Window(id) if cmd.is(sys_cmd::SHOW_WINDOW) => self.show_window(id),
            T::Window(id) if cmd.is(sys_cmd::PASTE) => self.do_paste(id),
            _ if cmd.is(sys_cmd::CLOSE_WINDOW) => {
                log::warn!("CLOSE_WINDOW command must target a window.")
            }
            _ if cmd.is(sys_cmd::SHOW_WINDOW) => {
                log::warn!("SHOW_WINDOW command must target a window.")
            }
            _ => {
                self.inner.borrow_mut().dispatch_cmd(cmd);
            }
        }
    }

    fn show_open_panel(&mut self, cmd: Command, window_id: WindowId) {
        let options = cmd.get_unchecked(sys_cmd::SHOW_OPEN_PANEL).to_owned();
        //FIXME: this is blocking; if we hold `borrow_mut` we are likely to cause
        //a crash. as a workaround we take a clone of the window handle.
        //it's less clear what the better solution would be.
        let handle = self
            .inner
            .borrow_mut()
            .windows
            .get_mut(window_id)
            .map(|w| w.handle.clone());

        let result = handle.and_then(|mut handle| handle.open_file_sync(options));
        self.inner.borrow_mut().dispatch_cmd({
            if let Some(info) = result {
                sys_cmd::OPEN_FILE.with(info).to(window_id)
            } else {
                sys_cmd::OPEN_PANEL_CANCELLED.to(window_id)
            }
        });
    }

    fn show_save_panel(&mut self, cmd: Command, window_id: WindowId) {
        let options = cmd.get_unchecked(sys_cmd::SHOW_SAVE_PANEL).to_owned();
        let handle = self
            .inner
            .borrow_mut()
            .windows
            .get_mut(window_id)
            .map(|w| w.handle.clone());

        let result = handle.and_then(|mut handle| handle.save_as_sync(options));
        self.inner.borrow_mut().dispatch_cmd({
            if let Some(info) = result {
                sys_cmd::SAVE_FILE.with(Some(info)).to(window_id)
            } else {
                sys_cmd::SAVE_PANEL_CANCELLED.to(window_id)
            }
        });
    }

    fn new_window(&mut self, cmd: Command) -> Result<(), Box<dyn std::error::Error>> {
        let desc = cmd.get_unchecked(sys_cmd::NEW_WINDOW);
        // The NEW_WINDOW command is private and only druid can receive it by normal means,
        // thus unwrapping can be considered safe and deserves a panic.
        let desc = desc.take().unwrap().downcast::<WindowDesc<T>>().unwrap();
        let window = desc.build_native(self)?;
        window.show();
        Ok(())
    }

    fn new_sub_window(&mut self, cmd: Command) -> Result<(), Box<dyn std::error::Error>> {
        if let Some(transfer) = cmd.get(sys_cmd::NEW_SUB_WINDOW) {
            if let Some(swr) = transfer.take() {
                let window = swr.make_sub_window(self)?;
                window.show();
                Ok(())
            } else {
                panic!(
                    "{} command must carry a SubWindowRequirement internally",
                    sys_cmd::NEW_SUB_WINDOW
                )
            }
        } else {
            panic!(
                "{} command must carry a SingleUse<SubWindowRequirement>",
                sys_cmd::NEW_SUB_WINDOW
            )
        }
    }

    fn request_close_window(&mut self, id: WindowId) {
        self.inner.borrow_mut().request_close_window(id);
    }

    fn request_close_all_windows(&mut self) {
        self.inner.borrow_mut().request_close_all_windows();
    }

    fn show_window(&mut self, id: WindowId) {
        self.inner.borrow_mut().show_window(id);
    }

    fn configure_window(&mut self, cmd: Command, id: WindowId) {
        if let Some(config) = cmd.get(sys_cmd::CONFIGURE_WINDOW) {
            self.inner.borrow_mut().configure_window(config, id);
        }
    }

    fn do_paste(&mut self, window_id: WindowId) {
        let event = Event::Paste(self.inner.borrow().app.clipboard());
        self.inner.borrow_mut().do_window_event(window_id, event);
    }

    fn quit(&self) {
        self.inner.borrow().app.quit()
    }

    fn hide_app(&self) {
        #[cfg(target_os = "macos")]
        self.inner.borrow().app.hide()
    }

    fn hide_others(&mut self) {
        #[cfg(target_os = "macos")]
        self.inner.borrow().app.hide_others()
    }

    pub(crate) fn build_native_window(
        &mut self,
        id: WindowId,
        mut pending: PendingWindow<T>,
        config: WindowConfig,
    ) -> Result<WindowHandle, PlatformError> {
        let mut builder = WindowBuilder::new(self.app());
        config.apply_to_builder(&mut builder);

        let data = self.data();
        let env = self.env();

        pending.title.resolve(&data, &env);
        builder.set_title(pending.title.display_text());

        let platform_menu = pending
            .menu
            .as_mut()
            .map(|m| m.build_window_menu(&data, &env));
        if let Some(menu) = platform_menu {
            builder.set_menu(menu);
        }

        let handler = DruidHandler::new_shared((*self).clone(), id);
        builder.set_handler(Box::new(handler));

        self.add_window(id, pending);
        builder.build()
    }
}

impl<T: Data> crate::shell::AppHandler for AppHandler<T> {
    fn command(&mut self, id: u32) {
        self.app_state.handle_system_cmd(id, None)
    }
}

impl<T: Data> WinHandler for DruidHandler<T> {
    fn connect(&mut self, handle: &WindowHandle) {
        self.app_state
            .connect_window(self.window_id, handle.clone());

        let event = Event::WindowConnected;
        self.app_state.do_window_event(event, self.window_id);
    }

    fn prepare_paint(&mut self) {
        self.app_state.prepare_paint_window(self.window_id);
    }

    fn paint(&mut self, piet: &mut Piet, region: &Region) {
        self.app_state.paint_window(self.window_id, piet, region);
    }

    fn size(&mut self, size: Size) {
        let event = Event::WindowSize(size);
        self.app_state.do_window_event(event, self.window_id);
    }

    fn scale(&mut self, _scale: Scale) {
        // TODO: Do something with the scale
    }

    fn command(&mut self, id: u32) {
        self.app_state.handle_system_cmd(id, Some(self.window_id));
    }

    fn mouse_down(&mut self, event: &MouseEvent) {
        // TODO: double-click detection (or is this done in druid-shell?)
        let event = Event::MouseDown(event.clone().into());
        self.app_state.do_window_event(event, self.window_id);
    }

    fn mouse_up(&mut self, event: &MouseEvent) {
        let event = Event::MouseUp(event.clone().into());
        self.app_state.do_window_event(event, self.window_id);
    }

    fn mouse_move(&mut self, event: &MouseEvent) {
        let event = Event::MouseMove(event.clone().into());
        self.app_state.do_window_event(event, self.window_id);
    }

    fn mouse_leave(&mut self) {
        self.app_state
            .do_window_event(Event::Internal(InternalEvent::MouseLeave), self.window_id);
    }

    fn key_down(&mut self, event: KeyEvent) -> bool {
        self.app_state
            .do_window_event(Event::KeyDown(event), self.window_id)
    }

    fn key_up(&mut self, event: KeyEvent) {
        self.app_state
            .do_window_event(Event::KeyUp(event), self.window_id);
    }

    fn wheel(&mut self, event: &MouseEvent) {
        self.app_state
            .do_window_event(Event::Wheel(event.clone().into()), self.window_id);
    }

    fn zoom(&mut self, delta: f64) {
        let event = Event::Zoom(delta);
        self.app_state.do_window_event(event, self.window_id);
    }

    fn got_focus(&mut self) {
        self.app_state.window_got_focus(self.window_id);
    }

    fn timer(&mut self, token: TimerToken) {
        self.app_state
            .do_window_event(Event::Timer(token), self.window_id);
    }

    fn idle(&mut self, token: IdleToken) {
        self.app_state.idle(token);
    }

    fn as_any(&mut self) -> &mut dyn Any {
        self
    }

    fn request_close(&mut self) {
        self.app_state
            .handle_cmd(sys_cmd::CLOSE_WINDOW.to(self.window_id));
        self.app_state.inner.borrow_mut().do_update();
    }

    fn destroy(&mut self) {
        self.app_state.remove_window(self.window_id);
    }
}

impl<T> Default for Windows<T> {
    fn default() -> Self {
        Windows {
            windows: HashMap::new(),
            pending: HashMap::new(),
        }
    }
}<|MERGE_RESOLUTION|>--- conflicted
+++ resolved
@@ -276,7 +276,6 @@
     /// window handle; the platform should close the window, and then call
     /// our handlers `destroy()` method, at which point we can do our cleanup.
     fn request_close_window(&mut self, window_id: WindowId) {
-        log::info!("Closing window {:?}", window_id);
         if let Some(win) = self.windows.get_mut(window_id) {
             win.handle.close();
         }
@@ -325,12 +324,8 @@
         if !self.delegate_cmd(&cmd) {
             return true;
         }
-<<<<<<< HEAD
-        match target {
-=======
 
         match cmd.target() {
->>>>>>> feff2f67
             Target::Window(id) => {
                 // first handle special window-level events
                 if cmd.is(sys_cmd::SET_MENU) {
@@ -639,7 +634,6 @@
             .windows
             .get_mut(window_id)
             .map(|w| w.handle.clone());
-
         let result = handle.and_then(|mut handle| handle.save_as_sync(options));
         self.inner.borrow_mut().dispatch_cmd({
             if let Some(info) = result {

--- conflicted
+++ resolved
@@ -110,25 +110,23 @@
     ///
     /// Returns `true` if the scroll offset has changed.
     pub fn scroll(&mut self, delta: Vec2, layout_size: Size) -> bool {
-<<<<<<< HEAD
-        self.scroll_component.scroll_by(delta, layout_size)
+        let scrolled = self.scroll_component.scroll_by(delta, layout_size);
+        self.child.set_viewport_offset(self.offset());
+        scrolled
     }
 
     /// Scroll to this position on a particular axis.
     ///
     /// Returns `true` if the scroll offset has changed.
-    pub fn scroll_to_direction(&mut self, axis: Axis, position: f64, size: Size) -> bool{
-        self.scroll_component.scroll_on_axis(axis, position, size)
+    pub fn scroll_to_direction(&mut self, axis: Axis, position: f64, size: Size) -> bool {
+        let scrolled = self.scroll_component.scroll_on_axis(axis, position, size);
+        self.child.set_viewport_offset(self.offset());
+        scrolled
     }
 
     /// Return the scroll offset on a particular axis
     pub fn offset_for_axis(&self, axis: Axis) -> f64{
         self.scroll_component.offset_for_axis(axis)
-=======
-        let scrolled = self.scroll_component.scroll(delta, layout_size);
-        self.child.set_viewport_offset(self.offset());
-        scrolled
->>>>>>> abf28d31
     }
 }
 
@@ -178,12 +176,8 @@
             .set_layout_rect(ctx, data, env, child_size.to_rect());
 
         let self_size = bc.constrain(child_size);
-<<<<<<< HEAD
         let _ = self.scroll_component.scroll_by(Vec2::new(0.0, 0.0), self_size);
-=======
-        let _ = self.scroll_component.scroll(Vec2::new(0.0, 0.0), self_size);
-        self.child.set_viewport_offset(self.offset());
->>>>>>> abf28d31
+        self.child.set_viewport_offset(self.offset());
         self_size
     }
 

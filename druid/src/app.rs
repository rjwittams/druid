--- conflicted
+++ resolved
@@ -16,17 +16,11 @@
 
 use crate::ext_event::{ExtEventHost, ExtEventSink};
 use crate::kurbo::{Point, Size};
-<<<<<<< HEAD
 use crate::shell::{Application, Error as PlatformError, WindowBuilder, WindowHandle, WindowLevel};
-=======
-use crate::shell::{Application, Error as PlatformError, WindowBuilder, WindowHandle};
->>>>>>> feff2f67
 use crate::widget::LabelText;
 use crate::win_handler::{AppHandler, AppState};
 use crate::window::WindowId;
 use crate::{theme, AppDelegate, Data, Env, LocalizedString, MenuDesc, Widget, WidgetExt};
-
-use druid_shell::WindowState;
 
 use druid_shell::WindowState;
 
@@ -56,20 +50,8 @@
 /// This includes a function that can build the root widget, as well as other
 /// window properties such as the title.
 pub struct WindowDesc<T> {
-<<<<<<< HEAD
     pub(crate) pending: PendingWindow<T>,
     pub(crate) config: WindowConfig,
-=======
-    pub(crate) root: Box<dyn Widget<T>>,
-    pub(crate) title: LabelText<T>,
-    pub(crate) size: Option<Size>,
-    pub(crate) min_size: Option<Size>,
-    pub(crate) position: Option<Point>,
-    pub(crate) menu: Option<MenuDesc<T>>,
-    pub(crate) resizable: bool,
-    pub(crate) show_titlebar: bool,
-    pub(crate) state: WindowState,
->>>>>>> feff2f67
     /// The `WindowId` that will be assigned to this window.
     ///
     /// This can be used to track a window from when it is launched and when
@@ -373,20 +355,8 @@
         // wrap this closure in another closure that boxes the created widget.
         // this just makes our API slightly cleaner; callers don't need to explicitly box.
         WindowDesc {
-<<<<<<< HEAD
             pending: PendingWindow::new(root),
             config: WindowConfig::default(),
-=======
-            root: root().boxed(),
-            title: LocalizedString::new("app-name").into(),
-            size: None,
-            min_size: None,
-            position: None,
-            menu: MenuDesc::platform_default(),
-            resizable: true,
-            show_titlebar: true,
-            state: WindowState::RESTORED,
->>>>>>> feff2f67
             id: WindowId::next(),
         }
     }
@@ -445,21 +415,13 @@
         self
     }
 
-<<<<<<< HEAD
-    /// Set whether the window should be resizable.
-=======
     /// Builder-style method to set whether this window can be resized.
->>>>>>> feff2f67
     pub fn resizable(mut self, resizable: bool) -> Self {
         self.config = self.config.resizable(resizable);
         self
     }
 
-<<<<<<< HEAD
-    /// Set whether the window should have a titlebar and decorations.
-=======
     /// Builder-style method to set whether this window's titlebar is visible.
->>>>>>> feff2f67
     pub fn show_titlebar(mut self, show_titlebar: bool) -> Self {
         self.config = self.config.show_titlebar(show_titlebar);
         self
@@ -477,21 +439,6 @@
     /// Set initial state for the window.
     pub fn set_window_state(mut self, state: WindowState) -> Self {
         self.config = self.config.set_window_state(state);
-        self
-    }
-
-    /// Sets the initial window position in virtual screen coordinates.
-    /// [`position`] Position in pixels.
-    ///
-    /// [`position`]: struct.Point.html
-    pub fn set_position(mut self, position: Point) -> Self {
-        self.position = Some(position);
-        self
-    }
-
-    /// Set initial state for the window.
-    pub fn set_window_state(mut self, state: WindowState) -> Self {
-        self.state = state;
         self
     }
 
@@ -500,49 +447,6 @@
         self,
         state: &mut AppState<T>,
     ) -> Result<WindowHandle, PlatformError> {
-<<<<<<< HEAD
         state.build_native_window(self.id, self.pending, self.config)
-=======
-        let data = state.data();
-        let env = state.env();
-        self.title.resolve(&data, &env);
-
-        let platform_menu = self.menu.as_mut().map(|m| m.build_window_menu(&data, &env));
-
-        let handler = DruidHandler::new_shared(state.clone(), self.id);
-
-        let mut builder = WindowBuilder::new(state.app());
-
-        builder.resizable(self.resizable);
-        builder.show_titlebar(self.show_titlebar);
-
-        builder.set_handler(Box::new(handler));
-        if let Some(size) = self.size {
-            builder.set_size(size);
-        }
-        if let Some(min_size) = self.min_size {
-            builder.set_min_size(min_size);
-        }
-
-        if let Some(position) = self.position {
-            builder.set_position(position);
-        }
-
-        builder.set_window_state(self.state);
-
-        builder.set_title(self.title.display_text());
-        if let Some(menu) = platform_menu {
-            builder.set_menu(menu);
-        }
-
-        let root = self.root;
-        let mut window = WindowDesc::new(|| root);
-        window.title = self.title;
-        window.menu = self.menu;
-
-        state.add_window(self.id, window);
-
-        builder.build()
->>>>>>> feff2f67
     }
 }
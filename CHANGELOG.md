# Changelog

The latest published Druid release is [0.6.0](#060---2020-06-01) which was released on 2020-06-01.
You can find its changes [documented below](#060---2020-06-01).

## [Unreleased]

### Highlights

### Added
<<<<<<< HEAD
- `OPEN_PANEL_CANCELLED` and `SAVE_PANEL_CANCELLED` commands. ([#1061] by @cmyr)
- Windows: Added Screen module to get information about monitors and the screen. ([#1037] by [@rhzk])
- Added documentation to resizable() and show_titlebar() in WindowDesc. ([#1037] by [@rhzk])
- Windows: Added internal functions to handle Re-entrancy. ([#1037] by [@rhzk])
- Windows: WindowDesc: Create window with disabled titlebar, maximized or minimized and with position. ([#1037] by [@rhzk])
- Windows: WindowHandle: Toggle maximize, minimize window. Toggle titlebar. Change size and position of window. ([#1037] by [@rhzk])
- Windows: WindowHandle: Added handle_titlebar(), Allowing a custom titlebar to behave like the OS one. ([#1037] by [@rhzk])
- Added ctrl/shift key support to textbox. ([#1063] by [@vkahl])
=======

- Windows: Added Screen module to get information about monitors and the screen. ([#1037] by [@rhzk])
- Added documentation to resizable() and show_titlebar() in WindowDesc. ([#1037] by [@rhzk])
- Windows: Added internal functions to handle Re-entrancy. ([#1037] by [@rhzk])
- Windows: WindowDesc: Create window with disabled titlebar, maximized or minimized state, and with position. ([#1037] by [@rhzk])
- Windows: WindowHandle: Change window state. Toggle titlebar. Change size and position of window. ([#1037] by [@rhzk])
- Windows: WindowHandle: Added handle_titlebar(), Allowing a custom titlebar to behave like the OS one. ([#1037] by [@rhzk])
- `OPEN_PANEL_CANCELLED` and `SAVE_PANEL_CANCELLED` commands. ([#1061] by @cmyr)
>>>>>>> 196fbe90
- Export `Image` and `ImageData` by default. ([#1011] by [@covercash2])
- Re-export `druid_shell::Scalable` under `druid` namespace. ([#1075] by [@ForLoveOfCats])
- `TextBox` now supports ctrl and shift hotkeys. ([#1076] by [@vkahl])
- Added selection text color to textbox. ([#1093] by [@sysint64])

### Changed

- Windows: Improved DPI handling. Druid should now redraw correctly when dpi changes. ([#1037] by [@rhzk])
<<<<<<< HEAD
- winOS: Window created with OS default size if not set. ([#1037] by [@rhzk])
- `Image` and `ImageData` exported by default. ([#1011] by [@covercash2])
=======
- windows: Window created with OS default size if not set. ([#1037] by [@rhzk])
>>>>>>> 196fbe90
- `Scale::from_scale` to `Scale::new`, and `Scale` methods `scale_x` / `scale_y` to `x` / `y`. ([#1042] by [@xStrom])
- Major rework of keyboard event handling. ([#1049] by [@raphlinus])
- `Container::rounded` takes `KeyOrValue<f64>` instead of `f64`. ([#1054] by [@binomial0])

### Deprecated

### Removed

- `Scale::from_dpi`, `Scale::dpi_x`, and `Scale::dpi_y`. ([#1042] by [@xStrom])
- `Scale::to_px` and `Scale::to_dp`. ([#1075] by [@ForLoveOfCats])

### Fixed

- macOS: Timers not firing during modal loop. ([#1028] by [@xStrom])
- GTK: Directory selection now properly ignores file filters. ([#957] by [@xStrom])
- GTK: Don't crash when receiving an external command while a file dialog is visible. ([#1043] by [@jneem])
- `Data` derive now works when type param bounds are defined. ([#1058] by [@chris-zen])
- Ensure that `update` is called after all commands. ([#1062] by [@jneem])
- X11: Support idle callbacks. ([#1072] by [@jneem])
- GTK: Don't interrupt `KeyEvent.repeat` when releasing another key. ([#1081] by [@raphlinus])
- X11: Set some more common window properties. ([#1097] by [@psychon])
- X11: Support timers. ([#1096] by [@psychon])
- `EnvScope` now also updates the `Env` during `Widget::lifecycle`. ([#1100] by [@finnerale])
- `WidgetExt::debug_widget_id` and `debug_paint_layout` now also apply to the widget they are called on. ([#1100] by [@finnerale])
- X11: Fix X11 errors caused by destroyed windows. ([#1103] by [@jneem])
- `ViewSwitcher` now skips the update after switching widgets. ([#1113] by [@finnerale])
- Key and KeyOrValue derive Clone ([#1119] by [@rjwittams])
- Allow submit_command from the layout method in Widgets ([#1119] by [@rjwittams])
-  Allow derivation of lenses for generic types ([#1120]) by [@rjwittams])

### Visual

- `TextBox` stroke remains inside its `paint_rect`. ([#1007] by [@jneem])

### Docs

- Added documentation for the `Image` widget. ([#1018] by [@covercash2])
- Fixed a link in `druid::command` documentation. ([#1008] by [@covercash2])

### Examples

- Specify feature requirements in a standard way. ([#1050] by [@xStrom])

### Maintenance

- Standardized web targeting terminology. ([#1013] by [@xStrom])
- X11: Ported the X11 backend to [`x11rb`](https://github.com/psychon/x11rb). ([#1025] by [@jneem])

### Outside News

## [0.6.0] - 2020-06-01

### Highlights

#### X11 backend for druid-shell.

[@crsaracco] got us started and implemented basic support to run druid on bare-metal X11 in [#599].
Additional features got fleshed out in [#894] and [#900] by [@xStrom]
and in [#920], [#961], and [#982] by [@jneem].

While still incomplete this lays the foundation for running druid on Linux without relying on GTK.

#### Web backend for druid-shell.

[@elrnv] continued the work of [@tedsta] and implemented a mostly complete web backend
via WebAssembly (Wasm) in [#759] and enabled all druid examples to
[run in the browser](https://elrnv.github.io/druid-wasm-examples/).

While some features like the clipboard, menus or file dialogs are not yet available,
all fundamental features are there.

#### Using Core Graphics on macOS.

[@cmyr] continued the work of [@jrmuizel] and implemented Core Graphics support for Piet in
[piet#176](https://github.com/linebender/piet/pull/176).

Those changes made it into druid via [#905].
This means that druid no longer requires cairo on macOS and uses Core Graphics instead.

### Added

- Standardized and exposed more methods on more contexts. ([#970], [#972], [#855] by [@cmyr], [#898] by [@finnerale], [#954] by [@xStrom], [#917] by [@jneem])
- `im` feature, with `Data` support for the [`im` crate](https://docs.rs/im/) collections. ([#924] by [@cmyr])
- `im::Vector` support for the `List` widget. ([#940] by [@xStrom])
- `TextBox` can receive `EditAction` commands. ([#814] by [@cmyr])
- `Split::min_splitter_area(f64)` to add padding around the splitter bar. ([#738] by [@xStrom])
- Published `druid::text` module. ([#816] by [@cmyr])
- `InternalEvent::MouseLeave` signalling the cursor left the window. ([#821] by [@teddemunnik])
- `InternalEvent::RouteTimer` to route timer events. ([#831] by [@sjoshid])
- `children_changed` now always includes layout and paint request. ([#839] by [@xStrom])
- `request_paint_rect` for partial invalidation. ([#817] by [@jneem])
- Window title can be any `LabelText` (such as a simple `String`). ([#869] by [@cmyr])
- `Label::with_font` and `set_font`. ([#785] by [@thecodewarrior])
- `MouseEvent` now has a `focus` field which is `true` with window focusing left clicks on macOS. ([#842] by [@xStrom])
- `MouseButtons` to `MouseEvent` to track which buttons are being held down during an event. ([#843] by [@xStrom])
- `Env` and `Key` gained methods for inspecting an `Env` at runtime ([#880] by [@Zarenor])
- `WinHandler::scale` method to inform of scale changes. ([#904] by [@xStrom])
- `WidgetExt::debug_widget_id`, for displaying widget ids on hover. ([#876] by [@cmyr])
- `LifeCycle::Size` event to inform widgets that their size changed. ([#953] by [@xStrom])
- `Button::dynamic` constructor. ([#963] by [@totsteps])
- `Spinner` widget to represent loading states. ([#1003] by [@futurepaul])

### Changed

- Renamed `WidgetPod` methods: `paint` to `paint_raw`, `paint_with_offset` to `paint`, `paint_with_offset_always` to `paint_always`. ([#980] by [@totsteps])
- Renamed `Event::MouseMoved` to `MouseMove`. ([#825] by [@teddemunnik])
- Renamed `Split` constructors to `Split::rows` and `columns`. ([#738] by [@xStrom])
- Replaced `NEW_WINDOW`, `SET_MENU` and `SHOW_CONTEXT_MENU` commands with methods on `EventCtx` and `DelegateCtx`. ([#931] by [@finnerale])
- Replaced `Command::one_shot` and `::take_object` with a `SingleUse` payload wrapper type. ([#959] by [@finnerale])
- `Command` and `Selector` have been reworked and are now statically typed, similarly to `Env` and `Key`. ([#993] by [@finnerale])
- `AppDelegate::command` now receives a `Target` instead of a `&Target`. ([#909] by [@xStrom])
- `SHOW_WINDOW` and `CLOSE_WINDOW` commands now only use `Target` to determine the affected window. ([#928] by [@finnerale])
- Global `Application` associated functions are instance methods instead, e.g. `Application::global().quit()` instead of the old `Application::quit()`. ([#763] by [@xStrom])
- `Event::Internal(InternalEvent)` bundles all internal events. ([#833] by [@xStrom])
- Timer events will only be delivered to the widgets that requested them. ([#831] by [@sjoshid])
- `Split::splitter_size` no longer includes padding. ([#738] by [@xStrom])
- `has_focus` no longer returns false positives. ([#819] by [@xStrom])
- `WidgetPod::set_layout_rect` now requires `LayoutCtx`, data and `Env`. ([#841] by [@xStrom])
- `request_timer` uses `Duration` instead of `Instant`. ([#847] by [@finnerale])
- `Event::Wheel` now contains a `MouseEvent` structure. ([#895] by [@teddemunnik])
- The `WindowHandle::get_dpi` method got replaced by `WindowHandle::get_scale`. ([#904] by [@xStrom])
- The `WinHandler::size` method now gets a `Size` in display points. ([#904] by [@xStrom])
- Standardized the type returned by the contexts' `text` methods. ([#996] by [@cmyr])
- `ViewSwitcher` uses `Data` type constraint instead of `PartialEq`. ([#1112] by [@justinmoon])

### Removed

- The optional GTK feature for non-Linux platforms. ([#611] by [@pyroxymat])

### Fixed

- `Event::HotChanged(false)` will be emitted when the cursor leaves the window. ([#821] by [@teddemunnik])
- Keep hot state consistent with mouse position. ([#841] by [@xStrom])
- Start focus cycling from not-registered-for-focus widgets. ([#819] by [@xStrom])
- Supply correct `LifeCycleCtx` to `Event::FocusChanged`. ([#878] by [@cmyr])
- Propagate `Event::FocusChanged` to focus gaining widgets as well. ([#819] by [@xStrom])
- Routing `LifeCycle::FocusChanged` to descendant widgets. ([#925] by [@yrns])
- Focus request handling is now predictable with the last request overriding earlier ones. ([#948] by [@xStrom])
- Open file menu item works again. ([#851] by [@kindlychung])
- Built-in open and save menu items now show the correct label and submit the right commands. ([#930] by [@finnerale])
- Wheel events now properly update hot state. ([#951] by [@xStrom])
- `Painter` now properly repaints on data change in `Container`. ([#991] by [@cmyr])
- Windows: Terminate app when all windows have closed. ([#763] by [@xStrom])
- Windows: Respect the minimum window size. ([#727] by [@teddemunnik])
- Windows: Respect resizability. ([#712] by [@teddemunnik])
- Windows: Capture mouse for drag actions. ([#695] by [@teddemunnik])
- Windows: Removed flashes of white background at the edge of the window when resizing. ([#915] by [@xStrom])
- Windows: Reduced chance of white flash when opening a new window. ([#916] by [@xStrom])
- Windows: Keep receiving mouse events after pressing ALT or F10 when the window has no menu. ([#997] by [@xStrom])
- macOS: `Application::quit` now quits the run loop instead of killing the process. ([#763] by [@xStrom])
- macOS: `Event::HotChanged` is properly generated with multiple windows. ([#907] by [@xStrom])
- macOS: The application menu is now immediately interactable after launch. ([#994] by [@xStrom])
- macOS/GTK: `MouseButton::X1` and `MouseButton::X2` clicks are now recognized. ([#843] by [@xStrom])
- GTK: Use the system locale. ([#798] by [@finnerale])
- GTK: Actually close windows. ([#797] by [@finnerale])
- GTK: Prevent crashing on pop-ups. ([#837] by [@finnerale])
- GTK: Support disabled menu items. ([#897] by [@jneem])
- GTK: Support file filters in open/save dialogs. ([#903] by [@jneem])
- GTK: Support DPI values other than 96. ([#904] by [@xStrom])

### Visual

- Improved `Split` accuracy. ([#738] by [@xStrom])
- Built-in widgets no longer stroke outside their `paint_rect`. ([#861] by [@jneem])
- `Switch` toggles with animation when its data changes externally. ([#898] by [@finnerale])
- Render progress bar correctly. ([#949] by [@scholtzan])
- Scrollbars animate when the scroll container size changes. ([#964] by [@xStrom])

### Docs

- Added example and usage hints to `Env`. ([#796] by [@finnerale])
- Added documentation about the usage of bloom filters. ([#818] by [@xStrom])
- Added book chapters about `Painter` and `Controller`. ([#832] by [@cmyr])
- Added a changelog containing development since the 0.5 release. ([#889] by [@finnerale])
- Added goals section to `README.md`. ([#971] by [@finnerale])
- Added a section about dependencies to `CONTRIBUTING.md`. ([#990] by [@xStrom])
- Updated screenshots in `README.md`. ([#967] by [@xStrom])
- Removed references to cairo on macOS. ([#943] by [@xStrom])

### Examples

- Added `blocking_function`. ([#840] by [@mastfissh])
- Added hot glow option to `multiwin`. ([#845] by [@xStrom])
- Reduce the flashing in `ext_event` and `identity`. ([#782] by [@futurepaul])
- Fixed menu inconsistency across multiple windows in `multiwin`. ([#926] by [@kindlychung])

### Maintenance

- Added rendering tests. ([#784] by [@fishrockz])
- Added docs generation testing for all features. ([#942] by [@xStrom])
- Replaced `#[macro_use]` with normal `use`. ([#808] by [@totsteps])
- Enabled Clippy checks for all targets. ([#850] by [@xStrom])
- Revamped CI testing to optimize coverage and speed. ([#857] by [@xStrom])
- Refactored DPI scaling. ([#904] by [@xStrom])
- Refactored `WidgetPod::event` to improve readability and performance of more complex logic. ([#1001] by [@xStrom])
- Renamed `BaseState` to `WidgetState` ([#969] by [@cmyr])
- Fixed test harness crashing on failure. ([#984] by [@xStrom])
- GTK: Refactored `Application` to use the new structure. ([#892] by [@xStrom])

### Outside News

- There are new projects using druid:
  - [Kondo](https://github.com/tbillington/kondo) Save disk space by cleaning unneeded files from software projects.
  - [jack-mixer](https://github.com/derekdreery/jack-mixer) A jack client that provides mixing, levels and a 3-band eq.
  - [kiro-synth](https://github.com/chris-zen/kiro-synth) An in progress modular sound synthesizer.

## [0.5.0] - 2020-04-01

Last release without a changelog :(

## [0.4.0] - 2019-12-28
## [0.3.2] - 2019-11-05
## [0.3.1] - 2019-11-04
## 0.3.0 - 2019-11-02
## 0.1.1 - 2018-11-02
## 0.1.0 - 2018-11-02

[@rhzk]: https://github.com/rhzk
[@futurepaul]: https://github.com/futurepaul
[@finnerale]: https://github.com/finnerale
[@totsteps]: https://github.com/totsteps
[@cmyr]: https://github.com/cmyr
[@xStrom]: https://github.com/xStrom
[@teddemunnik]: https://github.com/teddemunnik
[@crsaracco]: https://github.com/crsaracco
[@pyroxymat]: https://github.com/pyroxymat
[@elrnv]: https://github.com/elrnv
[@tedsta]: https://github.com/tedsta
[@kindlychung]: https://github.com/kindlychung
[@jneem]: https://github.com/jneem
[@fishrockz]: https://github.com/fishrockz
[@thecodewarrior]: https://github.com/thecodewarrior
[@sjoshid]: https://github.com/sjoshid
[@mastfissh]: https://github.com/mastfissh
[@Zarenor]: https://github.com/Zarenor
[@yrns]: https://github.com/yrns
[@jrmuizel]: https://github.com/jrmuizel
[@scholtzan]: https://github.com/scholtzan
[@covercash2]: https://github.com/covercash2
[@raphlinus]: https://github.com/raphlinus
[@binomial0]: https://github.com/binomial0
[@ForLoveOfCats]: https://github.com/ForLoveOfCats
[@chris-zen]: https://github.com/chris-zen
[@vkahl]: https://github.com/vkahl
[@psychon]: https://github.com/psychon
[@sysint64]: https://github.com/sysint64
[@justinmoon]: https://github.com/justinmoon
[@rjwittams]: https://github.com/rjwittams
[@rhzk]: https://github.com/rhzk

[#599]: https://github.com/linebender/druid/pull/599
[#611]: https://github.com/linebender/druid/pull/611
[#695]: https://github.com/linebender/druid/pull/695
[#712]: https://github.com/linebender/druid/pull/712
[#727]: https://github.com/linebender/druid/pull/727
[#738]: https://github.com/linebender/druid/pull/738
[#759]: https://github.com/linebender/druid/pull/759
[#763]: https://github.com/linebender/druid/pull/763
[#782]: https://github.com/linebender/druid/pull/782
[#784]: https://github.com/linebender/druid/pull/784
[#785]: https://github.com/linebender/druid/pull/785
[#796]: https://github.com/linebender/druid/pull/796
[#797]: https://github.com/linebender/druid/pull/797
[#798]: https://github.com/linebender/druid/pull/798
[#808]: https://github.com/linebender/druid/pull/808
[#814]: https://github.com/linebender/druid/pull/814
[#816]: https://github.com/linebender/druid/pull/816
[#817]: https://github.com/linebender/druid/pull/817
[#818]: https://github.com/linebender/druid/pull/818
[#819]: https://github.com/linebender/druid/pull/819
[#821]: https://github.com/linebender/druid/pull/821
[#825]: https://github.com/linebender/druid/pull/825
[#831]: https://github.com/linebender/druid/pull/831
[#832]: https://github.com/linebender/druid/pull/832
[#833]: https://github.com/linebender/druid/pull/833
[#837]: https://github.com/linebender/druid/pull/837
[#839]: https://github.com/linebender/druid/pull/839
[#840]: https://github.com/linebender/druid/pull/840
[#841]: https://github.com/linebender/druid/pull/841
[#842]: https://github.com/linebender/druid/pull/842
[#843]: https://github.com/linebender/druid/pull/843
[#845]: https://github.com/linebender/druid/pull/845
[#847]: https://github.com/linebender/druid/pull/847
[#850]: https://github.com/linebender/druid/pull/850
[#851]: https://github.com/linebender/druid/pull/851
[#855]: https://github.com/linebender/druid/pull/855
[#857]: https://github.com/linebender/druid/pull/857
[#861]: https://github.com/linebender/druid/pull/861
[#869]: https://github.com/linebender/druid/pull/869
[#876]: https://github.com/linebender/druid/pull/876
[#878]: https://github.com/linebender/druid/pull/878
[#880]: https://github.com/linebender/druid/pull/880
[#889]: https://github.com/linebender/druid/pull/889
[#892]: https://github.com/linebender/druid/pull/892
[#894]: https://github.com/linebender/druid/pull/894
[#895]: https://github.com/linebender/druid/pull/895
[#897]: https://github.com/linebender/druid/pull/897
[#898]: https://github.com/linebender/druid/pull/898
[#900]: https://github.com/linebender/druid/pull/900
[#903]: https://github.com/linebender/druid/pull/903
[#904]: https://github.com/linebender/druid/pull/904
[#905]: https://github.com/linebender/druid/pull/905
[#907]: https://github.com/linebender/druid/pull/907
[#909]: https://github.com/linebender/druid/pull/909
[#915]: https://github.com/linebender/druid/pull/915
[#916]: https://github.com/linebender/druid/pull/916
[#917]: https://github.com/linebender/druid/pull/917
[#920]: https://github.com/linebender/druid/pull/920
[#924]: https://github.com/linebender/druid/pull/924
[#925]: https://github.com/linebender/druid/pull/925
[#926]: https://github.com/linebender/druid/pull/926
[#928]: https://github.com/linebender/druid/pull/928
[#930]: https://github.com/linebender/druid/pull/930
[#931]: https://github.com/linebender/druid/pull/931
[#940]: https://github.com/linebender/druid/pull/940
[#942]: https://github.com/linebender/druid/pull/942
[#943]: https://github.com/linebender/druid/pull/943
[#948]: https://github.com/linebender/druid/pull/948
[#949]: https://github.com/linebender/druid/pull/949
[#951]: https://github.com/linebender/druid/pull/951
[#953]: https://github.com/linebender/druid/pull/953
[#954]: https://github.com/linebender/druid/pull/954
[#957]: https://github.com/linebender/druid/pull/957
[#959]: https://github.com/linebender/druid/pull/959
[#961]: https://github.com/linebender/druid/pull/961
[#963]: https://github.com/linebender/druid/pull/963
[#964]: https://github.com/linebender/druid/pull/964
[#967]: https://github.com/linebender/druid/pull/967
[#969]: https://github.com/linebender/druid/pull/969
[#970]: https://github.com/linebender/druid/pull/970
[#971]: https://github.com/linebender/druid/pull/971
[#972]: https://github.com/linebender/druid/pull/972
[#980]: https://github.com/linebender/druid/pull/980
[#982]: https://github.com/linebender/druid/pull/982
[#984]: https://github.com/linebender/druid/pull/984
[#990]: https://github.com/linebender/druid/pull/990
[#991]: https://github.com/linebender/druid/pull/991
[#993]: https://github.com/linebender/druid/pull/993
[#994]: https://github.com/linebender/druid/pull/994
[#996]: https://github.com/linebender/druid/pull/996
[#997]: https://github.com/linebender/druid/pull/997
[#1001]: https://github.com/linebender/druid/pull/1001
[#1003]: https://github.com/linebender/druid/pull/1003
[#1007]: https://github.com/linebender/druid/pull/1007
[#1008]: https://github.com/linebender/druid/pull/1008
[#1011]: https://github.com/linebender/druid/pull/1011
[#1013]: https://github.com/linebender/druid/pull/1013
[#1018]: https://github.com/linebender/druid/pull/1018
[#1025]: https://github.com/linebender/druid/pull/1025
[#1028]: https://github.com/linebender/druid/pull/1028
[#1037]: https://github.com/linebender/druid/pull/1037
[#1042]: https://github.com/linebender/druid/pull/1042
[#1043]: https://github.com/linebender/druid/pull/1043
[#1049]: https://github.com/linebender/druid/pull/1049
[#1050]: https://github.com/linebender/druid/pull/1050
[#1054]: https://github.com/linebender/druid/pull/1054
[#1058]: https://github.com/linebender/druid/pull/1058
[#1061]: https://github.com/linebender/druid/pull/1061
[#1062]: https://github.com/linebender/druid/pull/1062
[#1072]: https://github.com/linebender/druid/pull/1072
[#1075]: https://github.com/linebender/druid/pull/1075
[#1076]: https://github.com/linebender/druid/pull/1076
[#1081]: https://github.com/linebender/druid/pull/1081
[#1096]: https://github.com/linebender/druid/pull/1096
[#1097]: https://github.com/linebender/druid/pull/1097
[#1093]: https://github.com/linebender/druid/pull/1093
[#1100]: https://github.com/linebender/druid/pull/1100
[#1103]: https://github.com/linebender/druid/pull/1103
[#1119]: https://github.com/linebender/druid/pull/1119
[#1037]: https://github.com/linebender/druid/pull/1037
[#1120]: https://github.com/linebender/druid/pull/1120

[Unreleased]: https://github.com/linebender/druid/compare/v0.6.0...master
[0.6.0]: https://github.com/linebender/druid/compare/v0.5.0...v0.6.0
[0.5.0]: https://github.com/linebender/druid/compare/v0.4.0...v0.5.0
[0.4.0]: https://github.com/linebender/druid/compare/v0.3.2...v0.4.0
[0.3.2]: https://github.com/linebender/druid/compare/v0.3.1...v0.3.2
[0.3.1]: https://github.com/linebender/druid/compare/v0.3.0...v0.3.1<|MERGE_RESOLUTION|>--- conflicted
+++ resolved
@@ -8,17 +8,6 @@
 ### Highlights
 
 ### Added
-<<<<<<< HEAD
-- `OPEN_PANEL_CANCELLED` and `SAVE_PANEL_CANCELLED` commands. ([#1061] by @cmyr)
-- Windows: Added Screen module to get information about monitors and the screen. ([#1037] by [@rhzk])
-- Added documentation to resizable() and show_titlebar() in WindowDesc. ([#1037] by [@rhzk])
-- Windows: Added internal functions to handle Re-entrancy. ([#1037] by [@rhzk])
-- Windows: WindowDesc: Create window with disabled titlebar, maximized or minimized and with position. ([#1037] by [@rhzk])
-- Windows: WindowHandle: Toggle maximize, minimize window. Toggle titlebar. Change size and position of window. ([#1037] by [@rhzk])
-- Windows: WindowHandle: Added handle_titlebar(), Allowing a custom titlebar to behave like the OS one. ([#1037] by [@rhzk])
-- Added ctrl/shift key support to textbox. ([#1063] by [@vkahl])
-=======
-
 - Windows: Added Screen module to get information about monitors and the screen. ([#1037] by [@rhzk])
 - Added documentation to resizable() and show_titlebar() in WindowDesc. ([#1037] by [@rhzk])
 - Windows: Added internal functions to handle Re-entrancy. ([#1037] by [@rhzk])
@@ -26,7 +15,6 @@
 - Windows: WindowHandle: Change window state. Toggle titlebar. Change size and position of window. ([#1037] by [@rhzk])
 - Windows: WindowHandle: Added handle_titlebar(), Allowing a custom titlebar to behave like the OS one. ([#1037] by [@rhzk])
 - `OPEN_PANEL_CANCELLED` and `SAVE_PANEL_CANCELLED` commands. ([#1061] by @cmyr)
->>>>>>> 196fbe90
 - Export `Image` and `ImageData` by default. ([#1011] by [@covercash2])
 - Re-export `druid_shell::Scalable` under `druid` namespace. ([#1075] by [@ForLoveOfCats])
 - `TextBox` now supports ctrl and shift hotkeys. ([#1076] by [@vkahl])
@@ -35,12 +23,7 @@
 ### Changed
 
 - Windows: Improved DPI handling. Druid should now redraw correctly when dpi changes. ([#1037] by [@rhzk])
-<<<<<<< HEAD
-- winOS: Window created with OS default size if not set. ([#1037] by [@rhzk])
-- `Image` and `ImageData` exported by default. ([#1011] by [@covercash2])
-=======
 - windows: Window created with OS default size if not set. ([#1037] by [@rhzk])
->>>>>>> 196fbe90
 - `Scale::from_scale` to `Scale::new`, and `Scale` methods `scale_x` / `scale_y` to `x` / `y`. ([#1042] by [@xStrom])
 - Major rework of keyboard event handling. ([#1049] by [@raphlinus])
 - `Container::rounded` takes `KeyOrValue<f64>` instead of `f64`. ([#1054] by [@binomial0])
@@ -258,7 +241,6 @@
 ## 0.1.1 - 2018-11-02
 ## 0.1.0 - 2018-11-02
 
-[@rhzk]: https://github.com/rhzk
 [@futurepaul]: https://github.com/futurepaul
 [@finnerale]: https://github.com/finnerale
 [@totsteps]: https://github.com/totsteps
@@ -410,7 +392,6 @@
 [#1100]: https://github.com/linebender/druid/pull/1100
 [#1103]: https://github.com/linebender/druid/pull/1103
 [#1119]: https://github.com/linebender/druid/pull/1119
-[#1037]: https://github.com/linebender/druid/pull/1037
 [#1120]: https://github.com/linebender/druid/pull/1120
 
 [Unreleased]: https://github.com/linebender/druid/compare/v0.6.0...master

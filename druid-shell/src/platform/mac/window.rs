--- conflicted
+++ resolved
@@ -54,15 +54,9 @@
 use crate::mouse::{Cursor, MouseButton, MouseButtons, MouseEvent};
 use crate::region::Region;
 use crate::scale::Scale;
-<<<<<<< HEAD
-use crate::window::{IdleToken, Text, TimerToken, WinHandler, WindowLevel};
+use crate::window::{IdleToken, TimerToken, WinHandler, WindowLevel};
+use crate::window;
 use crate::{Error, WindowState};
-=======
-use crate::window::{IdleToken, TimerToken, WinHandler};
-use crate::window;
-use crate::Error;
->>>>>>> feff2f67
-
 
 #[allow(non_upper_case_globals)]
 const NSWindowDidBecomeKeyNotification: &str = "NSWindowDidBecomeKeyNotification";
@@ -192,7 +186,6 @@
         self.show_titlebar = show_titlebar;
     }
 
-<<<<<<< HEAD
     pub fn set_level(&mut self, level:WindowLevel) {
         log::info!("Set level mac builder {:?}", level);
         self.level = Some(level);
@@ -204,14 +197,6 @@
 
     pub fn set_window_state(&mut self, state: WindowState) {
         self.window_state = Some(state);
-=======
-    pub fn set_position(&mut self, _position: Point) {
-        log::warn!("WindowBuilder::set_position is currently unimplemented for mac platforms.");
-    }
-
-    pub fn set_window_state(&self, _state: window::WindowState) {
-        log::warn!("WindowBuilder::set_window_state is currently unimplemented for mac platforms.");
->>>>>>> feff2f67
     }
 
     pub fn set_title(&mut self, title: impl Into<String>) {
@@ -971,7 +956,6 @@
     // TODO: Implement this
     pub fn show_titlebar(&self, _show_titlebar: bool) {}
 
-<<<<<<< HEAD
     // Need to translate mac y coords, as they start from bottom left
     pub fn set_position(&self, position: Point) {
         unsafe {
@@ -1062,33 +1046,6 @@
                 (WindowState::RESTORED, WindowState::RESTORED) => {} // Can't be reached
             }
         }
-=======
-    pub fn set_position(&self, _position: Point) {
-        log::warn!("WindowHandle::set_position is currently unimplemented for Mac.");
-    }
-
-    pub fn get_position(&self) -> Point {
-        log::warn!("WindowHandle::get_position is currently unimplemented for Mac.");
-        Point::new(0.0, 0.0)
-    }
-
-    pub fn set_size(&self, _size: Size) {
-        log::warn!("WindowHandle::set_size is currently unimplemented for Mac.");
-    }
-
-    pub fn get_size(&self) -> Size {
-        log::warn!("WindowHandle::get_size is currently unimplemented for Mac.");
-        Size::new(0.0, 0.0)
-    }
-
-    pub fn set_window_state(&self, _state: window::WindowState) {
-        log::warn!("WindowHandle::set_window_state is currently unimplemented for Mac.");
-    }
-
-    pub fn get_window_state(&self) -> window::WindowState {
-        log::warn!("WindowHandle::get_window_state is currently unimplemented for Mac.");
-        window::WindowState::RESTORED
->>>>>>> feff2f67
     }
 
     pub fn handle_titlebar(&self, _val: bool) {

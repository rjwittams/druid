// Copyright 2019 The Druid Authors.
//
// Licensed under the Apache License, Version 2.0 (the "License");
// you may not use this file except in compliance with the License.
// You may obtain a copy of the License at
//
//     http://www.apache.org/licenses/LICENSE-2.0
//
// Unless required by applicable law or agreed to in writing, software
// distributed under the License is distributed on an "AS IS" BASIS,
// WITHOUT WARRANTIES OR CONDITIONS OF ANY KIND, either express or implied.
// See the License for the specific language governing permissions and
// limitations under the License.

//! macOS implementation of window creation.

#![allow(non_snake_case)]

use std::any::Any;
use std::ffi::c_void;
use std::mem;
use std::sync::{Arc, Mutex, Weak};
use std::time::Instant;

use cocoa::appkit::{
    CGFloat, NSApp, NSApplication, NSAutoresizingMaskOptions, NSBackingStoreBuffered, NSEvent,
    NSView, NSViewHeightSizable, NSViewWidthSizable, NSWindow, NSWindowStyleMask
};
use cocoa::base::{id, nil, BOOL, NO, YES};
use cocoa::foundation::{NSAutoreleasePool, NSInteger, NSPoint, NSRect, NSSize, NSString, NSUInteger};
use core_graphics::context::CGContextRef;
use foreign_types::ForeignTypeRef;
use lazy_static::lazy_static;
use log::{error, info};
use objc::declare::ClassDecl;
use objc::rc::WeakPtr;
use objc::runtime::{Class, Object, Sel};
use objc::{class, msg_send, sel, sel_impl};

use crate::kurbo::{Point, Rect, Size, Vec2};
use crate::piet::{Piet, PietText, RenderContext};

use super::appkit::{
    NSRunLoopCommonModes, NSTrackingArea, NSTrackingAreaOptions, NSView as NSViewExt,
};
use super::application::Application;
use super::dialog;
use super::keyboard::{make_modifiers, KeyboardState};
use super::menu::Menu;
use super::util::{assert_main_thread, make_nsstring};
use crate::common_util::IdleCallback;
use crate::dialog::{FileDialogOptions, FileDialogType, FileInfo};
use crate::keyboard_types::KeyState;
use crate::mouse::{Cursor, MouseButton, MouseButtons, MouseEvent};
use crate::region::Region;
use crate::scale::Scale;
<<<<<<< HEAD
use crate::window::{IdleToken, TimerToken, WinHandler, WindowLevel};
use crate::{Error, WindowState};
=======
use crate::window::{IdleToken, TimerToken, WinHandler, WindowState};
use crate::Error;

>>>>>>> 2156a111

#[allow(non_upper_case_globals)]
const NSWindowDidBecomeKeyNotification: &str = "NSWindowDidBecomeKeyNotification";

#[allow( dead_code)]
#[allow(non_upper_case_globals)]
mod levels{
    use crate::window::WindowLevel;

    // These are the levels that AppKit seems to have.
    pub const NSModalPanelLevel: i32 = 24;
    pub const NSNormalWindowLevel:i32 = 0;
    pub const NSFloatingWindowLevel: i32 = 3;
    pub const NSTornOffMenuWindowLevel: i32 = NSFloatingWindowLevel;
    pub const NSSubmenuWindowLevel: i32 = NSFloatingWindowLevel;
    pub const NSModalPanelWindowLevel: i32 =8;
    pub const NSStatusWindowLevel: i32 = 25;
    pub const NSPopUpMenuWindowLevel: i32 = 101;
    pub const NSScreenSaverWindowLevel: i32  = 1000;



    pub fn from_window_level(window_level: WindowLevel) -> i32{
        use WindowLevel::*;
        match window_level{
            AppWindow => NSNormalWindowLevel,
            Tooltip => NSFloatingWindowLevel,
            DropDown => NSFloatingWindowLevel,
            Modal => NSModalPanelWindowLevel
        }
    }
}



#[derive(Clone)]
pub(crate) struct WindowHandle {
    /// This is an NSView, as our concept of "window" is more the top-level container holding
    /// a view. Also, this is better for hosted applications such as VST.
    nsview: WeakPtr,
    idle_queue: Weak<Mutex<Vec<IdleKind>>>,
}

impl Default for WindowHandle {
    fn default() -> Self {
        WindowHandle {
            nsview: unsafe { WeakPtr::new(nil) },
            idle_queue: Default::default(),
        }
    }
}

/// Builder abstraction for creating new windows.
pub(crate) struct WindowBuilder {
    handler: Option<Box<dyn WinHandler>>,
    title: String,
    menu: Option<Menu>,
    size: Size,
    min_size: Option<Size>,
    position: Option<Point>,
<<<<<<< HEAD
    level: Option<WindowLevel>,
=======
>>>>>>> 2156a111
    window_state: Option<WindowState>,
    resizable: bool,
    show_titlebar: bool,
    borderless: bool // This may never be needed
}

#[derive(Clone)]
pub(crate) struct IdleHandle {
    nsview: WeakPtr,
    idle_queue: Weak<Mutex<Vec<IdleKind>>>,
}

/// This represents different Idle Callback Mechanism
enum IdleKind {
    Callback(Box<dyn IdleCallback>),
    Token(IdleToken),
}

/// This is the state associated with our custom NSView.
struct ViewState {
    nsview: WeakPtr,
    handler: Box<dyn WinHandler>,
    idle_queue: Arc<Mutex<Vec<IdleKind>>>,
    /// Tracks window focusing left clicks
    focus_click: bool,
    // Tracks whether we have already received the mouseExited event
    mouse_left: bool,
    keyboard_state: KeyboardState,
    text: PietText,
}

impl WindowBuilder {
    pub fn new(_app: Application) -> WindowBuilder {
        WindowBuilder {
            handler: None,
            title: String::new(),
            menu: None,
            size: Size::new(500.0, 400.0),
            min_size: None,
            position: None,
<<<<<<< HEAD
            level: None,
=======
>>>>>>> 2156a111
            window_state: None,
            resizable: true,
            show_titlebar: true,
            borderless: false
        }
    }

    pub fn set_handler(&mut self, handler: Box<dyn WinHandler>) {
        self.handler = Some(handler);
    }

    pub fn set_size(&mut self, size: Size) {
        self.size = size;
    }

    pub fn set_min_size(&mut self, size: Size) {
        self.min_size = Some(size);
    }

    pub fn resizable(&mut self, resizable: bool) {
        self.resizable = resizable;
    }

    pub fn show_titlebar(&mut self, show_titlebar: bool) {
        self.show_titlebar = show_titlebar;
    }

<<<<<<< HEAD
    pub fn set_level(&mut self, level:WindowLevel) {
        self.level = Some(level);
    }
=======
>>>>>>> 2156a111

    pub fn set_position(&mut self, position: Point) {
        self.position = Some(position)
    }

    pub fn set_window_state(&mut self, state: WindowState) {
        self.window_state = Some(state);
    }

    pub fn set_title(&mut self, title: impl Into<String>) {
        self.title = title.into();
    }

    pub fn set_menu(&mut self, menu: Menu) {
        self.menu = Some(menu);
    }

    pub fn build(self) -> Result<WindowHandle, Error> {
        assert_main_thread();
        unsafe {
<<<<<<< HEAD
            let style_mask = if self.borderless {
                NSWindowStyleMask::NSBorderlessWindowMask
            }else {
                let mut style_mask =
                    NSWindowStyleMask::NSClosableWindowMask
                        | NSWindowStyleMask::NSMiniaturizableWindowMask;

                if self.show_titlebar {
                    style_mask |= NSWindowStyleMask::NSTitledWindowMask;
                }
=======

            let mut style_mask = NSWindowStyleMask::NSClosableWindowMask
                        | NSWindowStyleMask::NSMiniaturizableWindowMask;

            if self.show_titlebar {
                style_mask |= NSWindowStyleMask::NSTitledWindowMask;
            }
>>>>>>> 2156a111

                if self.resizable {
                    style_mask |= NSWindowStyleMask::NSResizableWindowMask;
                }
                style_mask
            };

            let rect = NSRect::new(
                NSPoint::new(0., 0.),
                NSSize::new(self.size.width, self.size.height),
            );

            let window_a: id = msg_send![WINDOW_CLASS.0, alloc];
            let window = window_a.initWithContentRect_styleMask_backing_defer_(
                rect,
                style_mask,
                NSBackingStoreBuffered,
                NO,
            );

            if let Some(min_size) = self.min_size {
                let size = NSSize::new(min_size.width, min_size.height);
                window.setContentMinSize_(size); // TODO put on window handle
            }

            window.cascadeTopLeftFromPoint_(NSPoint::new(20.0, 20.0));
            window.setTitle_(make_nsstring(&self.title));

            let (view, idle_queue) = make_view(self.handler.expect("view"));
            let content_view = window.contentView();
            let frame = NSView::frame(content_view);
            view.initWithFrame_(frame);

            let () = msg_send![window, setDelegate: view];

            if let Some(menu) = self.menu {
                NSApp().setMainMenu_(menu.menu);
            }

            content_view.addSubview_(view);
            let view_state: *mut c_void = *(*view).get_ivar("viewState");
            let view_state = &mut *(view_state as *mut ViewState);
            let mut handle = WindowHandle {
                nsview: view_state.nsview.clone(),
                idle_queue,
            };

            if let Some(pos) = self.position{
                handle.set_position(pos);
            }
            if let Some(window_state) = self.window_state {
                handle.set_window_state(window_state);
            }

<<<<<<< HEAD

            if let Some(level) = self.level {
                handle.set_level(level)
            }

=======
>>>>>>> 2156a111
            (*view_state).handler.connect(&handle.clone().into());
            (*view_state).handler.scale(Scale::default());
            (*view_state)
                .handler
                .size(Size::new(frame.size.width, frame.size.height));

            Ok(handle)
        }
    }
}

// Wrap pointer because lazy_static requires Sync.
struct ViewClass(*const Class);
unsafe impl Sync for ViewClass {}

lazy_static! {
    static ref VIEW_CLASS: ViewClass = unsafe {
        let mut decl = ClassDecl::new("DruidView", class!(NSView)).expect("View class defined");
        decl.add_ivar::<*mut c_void>("viewState");

        decl.add_method(
            sel!(isFlipped),
            isFlipped as extern "C" fn(&Object, Sel) -> BOOL,
        );
        extern "C" fn isFlipped(_this: &Object, _sel: Sel) -> BOOL {
            YES
        }
        decl.add_method(
            sel!(acceptsFirstResponder),
            acceptsFirstResponder as extern "C" fn(&Object, Sel) -> BOOL,
        );
        extern "C" fn acceptsFirstResponder(_this: &Object, _sel: Sel) -> BOOL {
            YES
        }
        // acceptsFirstMouse is called when a left mouse click would focus the window
        decl.add_method(
            sel!(acceptsFirstMouse:),
            acceptsFirstMouse as extern "C" fn(&Object, Sel, id) -> BOOL,
        );
        extern "C" fn acceptsFirstMouse(this: &Object, _sel: Sel, _nsevent: id) -> BOOL {
            unsafe {
                let view_state: *mut c_void = *this.get_ivar("viewState");
                let view_state = &mut *(view_state as *mut ViewState);
                view_state.focus_click = true;
            }
            YES
        }
        decl.add_method(sel!(dealloc), dealloc as extern "C" fn(&Object, Sel));
        extern "C" fn dealloc(this: &Object, _sel: Sel) {
            info!("view is dealloc'ed");
            unsafe {
                let view_state: *mut c_void = *this.get_ivar("viewState");
                Box::from_raw(view_state as *mut ViewState);
            }
        }

        decl.add_method(
            sel!(windowDidBecomeKey:),
            window_did_become_key as extern "C" fn(&mut Object, Sel, id),
        );
        decl.add_method(
            sel!(setFrameSize:),
            set_frame_size as extern "C" fn(&mut Object, Sel, NSSize),
        );
        decl.add_method(
            sel!(mouseDown:),
            mouse_down_left as extern "C" fn(&mut Object, Sel, id),
        );
        decl.add_method(
            sel!(rightMouseDown:),
            mouse_down_right as extern "C" fn(&mut Object, Sel, id),
        );
        decl.add_method(
            sel!(otherMouseDown:),
            mouse_down_other as extern "C" fn(&mut Object, Sel, id),
        );
        decl.add_method(
            sel!(mouseUp:),
            mouse_up_left as extern "C" fn(&mut Object, Sel, id),
        );
        decl.add_method(
            sel!(rightMouseUp:),
            mouse_up_right as extern "C" fn(&mut Object, Sel, id),
        );
        decl.add_method(
            sel!(otherMouseUp:),
            mouse_up_other as extern "C" fn(&mut Object, Sel, id),
        );
        decl.add_method(
            sel!(mouseMoved:),
            mouse_move as extern "C" fn(&mut Object, Sel, id),
        );
        decl.add_method(
            sel!(mouseDragged:),
            mouse_move as extern "C" fn(&mut Object, Sel, id),
        );
        decl.add_method(
            sel!(otherMouseDragged:),
            mouse_move as extern "C" fn(&mut Object, Sel, id),
        );
        decl.add_method(
            sel!(mouseEntered:),
            mouse_enter as extern "C" fn(&mut Object, Sel, id),
        );
        decl.add_method(
            sel!(mouseExited:),
            mouse_leave as extern "C" fn(&mut Object, Sel, id),
        );
        decl.add_method(
            sel!(scrollWheel:),
            scroll_wheel as extern "C" fn(&mut Object, Sel, id),
        );
        decl.add_method(
            sel!(magnifyWithEvent:),
            pinch_event as extern "C" fn(&mut Object, Sel, id),
        );
        decl.add_method(
            sel!(keyDown:),
            key_down as extern "C" fn(&mut Object, Sel, id),
        );
        decl.add_method(sel!(keyUp:), key_up as extern "C" fn(&mut Object, Sel, id));
        decl.add_method(
            sel!(flagsChanged:),
            mods_changed as extern "C" fn(&mut Object, Sel, id),
        );
        decl.add_method(
            sel!(drawRect:),
            draw_rect as extern "C" fn(&mut Object, Sel, NSRect),
        );
        decl.add_method(sel!(runIdle), run_idle as extern "C" fn(&mut Object, Sel));
        decl.add_method(sel!(viewWillDraw), view_will_draw as extern "C" fn(&mut Object, Sel));
        decl.add_method(sel!(redraw), redraw as extern "C" fn(&mut Object, Sel));
        decl.add_method(
            sel!(handleTimer:),
            handle_timer as extern "C" fn(&mut Object, Sel, id),
        );
        decl.add_method(
            sel!(handleMenuItem:),
            handle_menu_item as extern "C" fn(&mut Object, Sel, id),
        );
        decl.add_method(
            sel!(showContextMenu:),
            show_context_menu as extern "C" fn(&mut Object, Sel, id),
        );
        decl.add_method(
            sel!(windowWillClose:),
            window_will_close as extern "C" fn(&mut Object, Sel, id),
        );
        ViewClass(decl.register())
    };
}

fn make_view(handler: Box<dyn WinHandler>) -> (id, Weak<Mutex<Vec<IdleKind>>>) {
    let idle_queue = Arc::new(Mutex::new(Vec::new()));
    let queue_handle = Arc::downgrade(&idle_queue);
    unsafe {
        let view: id = msg_send![VIEW_CLASS.0, new];
        let nsview = WeakPtr::new(view);
        let keyboard_state = KeyboardState::new();
        let state = ViewState {
            nsview,
            handler,
            idle_queue,
            focus_click: false,
            mouse_left: true,
            keyboard_state,
            text: PietText::new_with_unique_state(),
        };
        let state_ptr = Box::into_raw(Box::new(state));
        (*view).set_ivar("viewState", state_ptr as *mut c_void);
        let options: NSAutoresizingMaskOptions = NSViewWidthSizable | NSViewHeightSizable;
        view.setAutoresizingMask_(options);

        // The rect of the tracking area doesn't matter, because
        // we use the InVisibleRect option where the OS syncs the size automatically.
        let rect = NSRect::new(NSPoint::new(0., 0.), NSSize::new(0., 0.));
        let opts = NSTrackingAreaOptions::MouseEnteredAndExited
            | NSTrackingAreaOptions::MouseMoved
            | NSTrackingAreaOptions::ActiveAlways
            | NSTrackingAreaOptions::InVisibleRect;
        let tracking_area = NSTrackingArea::alloc(nil)
            .initWithRect_options_owner_userInfo(rect, opts, view, nil)
            .autorelease();
        view.addTrackingArea(tracking_area);

        (view.autorelease(), queue_handle)
    }
}

struct WindowClass(*const Class);
unsafe impl Sync for WindowClass {}

lazy_static!{
    static ref WINDOW_CLASS: WindowClass = unsafe {
        let mut decl = ClassDecl::new("DruidWindow", class!(NSWindow)).expect("Window class defined");
        decl.add_method(
            sel!(canBecomeKeyWindow),
            canBecomeKeyWindow as extern "C" fn(&Object, Sel)->BOOL,
        );
        extern "C" fn canBecomeKeyWindow(_this: &Object, _sel: Sel)->BOOL{
            YES
        }
        WindowClass(decl.register())
    };
}

extern "C" fn set_frame_size(this: &mut Object, _: Sel, size: NSSize) {
    unsafe {
        let view_state: *mut c_void = *this.get_ivar("viewState");
        let view_state = &mut *(view_state as *mut ViewState);
        (*view_state)
            .handler
            .size(Size::new(size.width, size.height));
        let superclass = msg_send![this, superclass];
        let () = msg_send![super(this, superclass), setFrameSize: size];
    }
}

fn mouse_event(
    nsevent: id,
    view: id,
    count: u8,
    focus: bool,
    button: MouseButton,
    wheel_delta: Vec2,
) -> MouseEvent {
    unsafe {
        let point = nsevent.locationInWindow();
        let view_point = view.convertPoint_fromView_(point, nil);
        let pos = Point::new(view_point.x as f64, view_point.y as f64);
        let buttons = get_mouse_buttons(NSEvent::pressedMouseButtons(nsevent));
        let modifiers = make_modifiers(nsevent.modifierFlags());
        MouseEvent {
            pos,
            buttons,
            mods: modifiers,
            count,
            focus,
            button,
            wheel_delta,
        }
    }
}

fn get_mouse_button(button: NSInteger) -> Option<MouseButton> {
    match button {
        0 => Some(MouseButton::Left),
        1 => Some(MouseButton::Right),
        2 => Some(MouseButton::Middle),
        3 => Some(MouseButton::X1),
        4 => Some(MouseButton::X2),
        _ => None,
    }
}

fn get_mouse_buttons(mask: NSUInteger) -> MouseButtons {
    let mut buttons = MouseButtons::new();
    if mask & 1 != 0 {
        buttons.insert(MouseButton::Left);
    }
    if mask & 1 << 1 != 0 {
        buttons.insert(MouseButton::Right);
    }
    if mask & 1 << 2 != 0 {
        buttons.insert(MouseButton::Middle);
    }
    if mask & 1 << 3 != 0 {
        buttons.insert(MouseButton::X1);
    }
    if mask & 1 << 4 != 0 {
        buttons.insert(MouseButton::X2);
    }
    buttons
}

extern "C" fn mouse_down_left(this: &mut Object, _: Sel, nsevent: id) {
    mouse_down(this, nsevent, MouseButton::Left);
}

extern "C" fn mouse_down_right(this: &mut Object, _: Sel, nsevent: id) {
    mouse_down(this, nsevent, MouseButton::Right);
}

extern "C" fn mouse_down_other(this: &mut Object, _: Sel, nsevent: id) {
    unsafe {
        if let Some(button) = get_mouse_button(nsevent.buttonNumber()) {
            mouse_down(this, nsevent, button);
        }
    }
}

fn mouse_down(this: &mut Object, nsevent: id, button: MouseButton) {
    unsafe {
        let view_state: *mut c_void = *this.get_ivar("viewState");
        let view_state = &mut *(view_state as *mut ViewState);
        let count = nsevent.clickCount() as u8;
        let focus = view_state.focus_click && button == MouseButton::Left;
        let event = mouse_event(nsevent, this as id, count, focus, button, Vec2::ZERO);
        (*view_state).handler.mouse_down(&event);
    }
}

extern "C" fn mouse_up_left(this: &mut Object, _: Sel, nsevent: id) {
    mouse_up(this, nsevent, MouseButton::Left);
}

extern "C" fn mouse_up_right(this: &mut Object, _: Sel, nsevent: id) {
    mouse_up(this, nsevent, MouseButton::Right);
}

extern "C" fn mouse_up_other(this: &mut Object, _: Sel, nsevent: id) {
    unsafe {
        if let Some(button) = get_mouse_button(nsevent.buttonNumber()) {
            mouse_up(this, nsevent, button);
        }
    }
}

fn mouse_up(this: &mut Object, nsevent: id, button: MouseButton) {
    unsafe {
        let view_state: *mut c_void = *this.get_ivar("viewState");
        let view_state = &mut *(view_state as *mut ViewState);
        let focus = if view_state.focus_click && button == MouseButton::Left {
            view_state.focus_click = false;
            true
        } else {
            false
        };
        let event = mouse_event(nsevent, this as id, 0, focus, button, Vec2::ZERO);
        (*view_state).handler.mouse_up(&event);
        // If we have already received a mouseExited event then that means
        // we're still receiving mouse events because some buttons are being held down.
        // When the last held button is released and we haven't received a mouseEntered event,
        // then we will no longer receive mouse events until the next mouseEntered event
        // and need to inform the handler of the mouse leaving.
        if view_state.mouse_left && event.buttons.is_empty() {
            (*view_state).handler.mouse_leave();
        }
    }
}

extern "C" fn mouse_move(this: &mut Object, _: Sel, nsevent: id) {
    unsafe {
        let view_state: *mut c_void = *this.get_ivar("viewState");
        let view_state = &mut *(view_state as *mut ViewState);
        let event = mouse_event(nsevent, this as id, 0, false, MouseButton::None, Vec2::ZERO);
        (*view_state).handler.mouse_move(&event);
    }
}

extern "C" fn mouse_enter(this: &mut Object, _sel: Sel, nsevent: id) {
    unsafe {
        let view_state: *mut c_void = *this.get_ivar("viewState");
        let view_state = &mut *(view_state as *mut ViewState);
        view_state.mouse_left = false;
        let event = mouse_event(nsevent, this, 0, false, MouseButton::None, Vec2::ZERO);
        (*view_state).handler.mouse_move(&event);
    }
}

extern "C" fn mouse_leave(this: &mut Object, _: Sel, _nsevent: id) {
    unsafe {
        let view_state: *mut c_void = *this.get_ivar("viewState");
        let view_state = &mut *(view_state as *mut ViewState);
        view_state.mouse_left = true;
        (*view_state).handler.mouse_leave();
    }
}

extern "C" fn scroll_wheel(this: &mut Object, _: Sel, nsevent: id) {
    unsafe {
        let view_state: *mut c_void = *this.get_ivar("viewState");
        let view_state = &mut *(view_state as *mut ViewState);
        let (dx, dy) = {
            let dx = -nsevent.scrollingDeltaX() as f64;
            let dy = -nsevent.scrollingDeltaY() as f64;
            if nsevent.hasPreciseScrollingDeltas() == cocoa::base::YES {
                (dx, dy)
            } else {
                (dx * 32.0, dy * 32.0)
            }
        };

        let event = mouse_event(
            nsevent,
            this as id,
            0,
            false,
            MouseButton::None,
            Vec2::new(dx, dy),
        );
        (*view_state).handler.wheel(&event);
    }
}

extern "C" fn pinch_event(this: &mut Object, _: Sel, nsevent: id) {
    unsafe {
        let view_state: *mut c_void = *this.get_ivar("viewState");
        let view_state = &mut *(view_state as *mut ViewState);

        let delta: CGFloat = msg_send![nsevent, magnification];
        (*view_state).handler.zoom(delta as f64);
    }
}

extern "C" fn key_down(this: &mut Object, _: Sel, nsevent: id) {
    let view_state = unsafe {
        let view_state: *mut c_void = *this.get_ivar("viewState");
        &mut *(view_state as *mut ViewState)
    };
    if let Some(event) = (*view_state).keyboard_state.process_native_event(nsevent) {
        (*view_state).handler.key_down(event);
    }
}

extern "C" fn key_up(this: &mut Object, _: Sel, nsevent: id) {
    let view_state = unsafe {
        let view_state: *mut c_void = *this.get_ivar("viewState");
        &mut *(view_state as *mut ViewState)
    };
    if let Some(event) = (*view_state).keyboard_state.process_native_event(nsevent) {
        (*view_state).handler.key_up(event);
    }
}

extern "C" fn mods_changed(this: &mut Object, _: Sel, nsevent: id) {
    let view_state = unsafe {
        let view_state: *mut c_void = *this.get_ivar("viewState");
        &mut *(view_state as *mut ViewState)
    };
    if let Some(event) = (*view_state).keyboard_state.process_native_event(nsevent) {
        if event.state == KeyState::Down {
            (*view_state).handler.key_down(event);
        } else {
            (*view_state).handler.key_up(event);
        }
    }
}

extern "C" fn view_will_draw(this: &mut Object, _: Sel) {
    unsafe {
        let view_state: *mut c_void = *this.get_ivar("viewState");
        let view_state = &mut *(view_state as *mut ViewState);
        (*view_state).handler.prepare_paint();
    }
}

extern "C" fn draw_rect(this: &mut Object, _: Sel, dirtyRect: NSRect) {
    unsafe {
        let context: id = msg_send![class![NSGraphicsContext], currentContext];
        //FIXME: when core_graphics is at 0.20, we should be able to use
        //core_graphics::sys::CGContextRef as our pointer type.
        let cgcontext_ptr: *mut <CGContextRef as ForeignTypeRef>::CType =
            msg_send![context, CGContext];
        let cgcontext_ref = CGContextRef::from_ptr_mut(cgcontext_ptr);

        // FIXME: use the actual invalid region instead of just this bounding box.
        // https://developer.apple.com/documentation/appkit/nsview/1483772-getrectsbeingdrawn?language=objc
        let rect = Rect::from_origin_size(
            (dirtyRect.origin.x, dirtyRect.origin.y),
            (dirtyRect.size.width, dirtyRect.size.height),
        );
        let invalid = Region::from(rect);

        let view_state: *mut c_void = *this.get_ivar("viewState");
        let view_state = &mut *(view_state as *mut ViewState);
        let mut piet_ctx = Piet::new_y_down(cgcontext_ref, Some(view_state.text.clone()));

        (*view_state).handler.paint(&mut piet_ctx, &invalid);
        if let Err(e) = piet_ctx.finish() {
            error!("{}", e)
        }

        let superclass = msg_send![this, superclass];
        let () = msg_send![super(this, superclass), drawRect: dirtyRect];
    }
}

extern "C" fn run_idle(this: &mut Object, _: Sel) {
    let view_state = unsafe {
        let view_state: *mut c_void = *this.get_ivar("viewState");
        &mut *(view_state as *mut ViewState)
    };
    let queue: Vec<_> = mem::replace(
        &mut view_state.idle_queue.lock().expect("queue"),
        Vec::new(),
    );
    for item in queue {
        match item {
            IdleKind::Callback(it) => it.call(view_state.handler.as_any()),
            IdleKind::Token(it) => {
                view_state.handler.as_mut().idle(it);
            }
        }
    }
}

extern "C" fn redraw(this: &mut Object, _: Sel) {
    unsafe {
        let () = msg_send![this as *const _, setNeedsDisplay: YES];
    }
}

extern "C" fn handle_timer(this: &mut Object, _: Sel, timer: id) {
    let view_state = unsafe {
        let view_state: *mut c_void = *this.get_ivar("viewState");
        &mut *(view_state as *mut ViewState)
    };
    let token = unsafe {
        let user_info: id = msg_send![timer, userInfo];
        msg_send![user_info, unsignedIntValue]
    };

    (*view_state).handler.timer(TimerToken::from_raw(token));
}

extern "C" fn handle_menu_item(this: &mut Object, _: Sel, item: id) {
    unsafe {
        let tag: isize = msg_send![item, tag];
        let view_state: *mut c_void = *this.get_ivar("viewState");
        let view_state = &mut *(view_state as *mut ViewState);
        (*view_state).handler.command(tag as u32);
    }
}

extern "C" fn show_context_menu(this: &mut Object, _: Sel, item: id) {
    unsafe {
        let window: id = msg_send![this as *const _, window];
        let mut location: NSPoint = msg_send![window, mouseLocationOutsideOfEventStream];
        let bounds: NSRect = msg_send![this as *const _, bounds];
        location.y = bounds.size.height - location.y;
        let _: BOOL = msg_send![item, popUpMenuPositioningItem: nil atLocation: location inView: this as *const _];
    }
}

extern "C" fn window_did_become_key(this: &mut Object, _: Sel, _notification: id) {
    unsafe {
        let view_state: *mut c_void = *this.get_ivar("viewState");
        let view_state = &mut *(view_state as *mut ViewState);
        (*view_state).handler.got_focus();
    }
}

extern "C" fn window_will_close(this: &mut Object, _: Sel, _window: id) {
    unsafe {
        let view_state: *mut c_void = *this.get_ivar("viewState");
        let view_state = &mut *(view_state as *mut ViewState);
        (*view_state).handler.destroy();
    }
}

impl WindowHandle {
    pub fn show(&self) {
        unsafe {
            let window: id = msg_send![*self.nsview.load(), window];
            // register our view class to be alerted when it becomes the key view.
            let notif_center_class = class!(NSNotificationCenter);
            let notif_string = NSString::alloc(nil)
                .init_str(NSWindowDidBecomeKeyNotification)
                .autorelease();
            let notif_center: id = msg_send![notif_center_class, defaultCenter];
            let () = msg_send![notif_center, addObserver:*self.nsview.load() selector: sel!(windowDidBecomeKey:) name: notif_string object: window];
            window.makeKeyAndOrderFront_(nil)
        }
    }

    /// Close the window.
    pub fn close(&self) {
        unsafe {
            let window: id = msg_send![*self.nsview.load(), window];
            let () = msg_send![window, performSelectorOnMainThread: sel!(close) withObject: nil waitUntilDone: NO];
        }
    }

    /// Bring this window to the front of the window stack and give it focus.
    pub fn bring_to_front_and_focus(&self) {
        unsafe {
            let window: id = msg_send![*self.nsview.load(), window];
            let () = msg_send![window, performSelectorOnMainThread: sel!(makeKeyAndOrderFront:) withObject: nil waitUntilDone: NO];
        }
    }

    pub fn request_anim_frame(&self) {
        unsafe {
            // TODO: synchronize with screen refresh rate using CVDisplayLink instead.
            let () = msg_send![*self.nsview.load(), performSelectorOnMainThread: sel!(redraw)
                withObject: nil waitUntilDone: NO];
        }
    }

    // Request invalidation of the entire window contents.
    pub fn invalidate(&self) {
        unsafe {
            // We could share impl with redraw, but we'd need to deal with nil.
            let () = msg_send![*self.nsview.load(), setNeedsDisplay: YES];
        }
    }

    /// Request invalidation of one rectangle.
    pub fn invalidate_rect(&self, rect: Rect) {
        let rect = NSRect::new(
            NSPoint::new(rect.x0, rect.y0),
            NSSize::new(rect.width(), rect.height()),
        );
        unsafe {
            // We could share impl with redraw, but we'd need to deal with nil.
            let () = msg_send![*self.nsview.load(), setNeedsDisplayInRect: rect];
        }
    }

    pub fn set_cursor(&mut self, cursor: &Cursor) {
        unsafe {
            let nscursor = class!(NSCursor);
            let cursor: id = match cursor {
                Cursor::Arrow => msg_send![nscursor, arrowCursor],
                Cursor::IBeam => msg_send![nscursor, IBeamCursor],
                Cursor::Crosshair => msg_send![nscursor, crosshairCursor],
                Cursor::OpenHand => msg_send![nscursor, openHandCursor],
                Cursor::NotAllowed => msg_send![nscursor, operationNotAllowedCursor],
                Cursor::ResizeLeftRight => msg_send![nscursor, resizeLeftRightCursor],
                Cursor::ResizeUpDown => msg_send![nscursor, resizeUpDownCursor],
            };
            let () = msg_send![cursor, set];
        }
    }

    pub fn request_timer(&self, deadline: std::time::Instant) -> TimerToken {
        let ti = time_interval_from_deadline(deadline);
        let token = TimerToken::next();
        unsafe {
            let nstimer = class!(NSTimer);
            let nsnumber = class!(NSNumber);
            let user_info: id = msg_send![nsnumber, numberWithUnsignedInteger: token.into_raw()];
            let selector = sel!(handleTimer:);
            let view = self.nsview.load();
            let timer: id = msg_send![nstimer, timerWithTimeInterval: ti target: view selector: selector userInfo: user_info repeats: NO];
            let runloop: id = msg_send![class!(NSRunLoop), currentRunLoop];
            let () = msg_send![runloop, addTimer: timer forMode: NSRunLoopCommonModes];
        }
        token
    }

    pub fn text(&self) -> PietText {
        let view = self.nsview.load();
        unsafe {
            if let Some(view) = (*view).as_ref() {
                let state: *mut c_void = *view.get_ivar("viewState");
                (*(state as *mut ViewState)).text.clone()
            } else {
                // this codepath should only happen during tests in druid, when view is nil
                PietText::new_with_unique_state()
            }
        }
    }

    pub fn open_file_sync(&mut self, options: FileDialogOptions) -> Option<FileInfo> {
        dialog::get_file_dialog_path(FileDialogType::Open, options)
            .map(|s| FileInfo { path: s.into() })
    }

    pub fn save_as_sync(&mut self, options: FileDialogOptions) -> Option<FileInfo> {
        dialog::get_file_dialog_path(FileDialogType::Save, options)
            .map(|s| FileInfo { path: s.into() })
    }

    /// Set the title for this menu.
    pub fn set_title(&self, title: &str) {
        unsafe {
            let window: id = msg_send![*self.nsview.load(), window];
            let title = make_nsstring(title);
            window.setTitle_(title);
        }
    }

    // TODO: Implement this
    pub fn show_titlebar(&self, _show_titlebar: bool) {}

    // Need to translate mac y coords, as they start from bottom left
    pub fn set_position(&self, position: Point) {
        unsafe {
<<<<<<< HEAD
            let screen_height = crate::Screen::get_display_rect().height(); // TODO this should be the max y in orig mac coords
=======
            // TODO this should be the max y in orig mac coords
            let screen_height = crate::Screen::get_display_rect().height();
>>>>>>> 2156a111
            let window: id =  msg_send![*self.nsview.load(), window];
            let frame :NSRect = msg_send![ window , frame];

            let mut new_frame = frame;
            new_frame.origin.x = position.x;
            new_frame.origin.y = screen_height - position.y - frame.size.height ; // Flip back
            let  () = msg_send![window, setFrame: new_frame display: YES];
        }
    }

    pub fn get_position(&self) -> Point {
        unsafe {
<<<<<<< HEAD
            let screen_height = crate::Screen::get_display_rect().height(); // TODO
=======
            // TODO this should be the max y in orig mac coords
            let screen_height = crate::Screen::get_display_rect().height();
>>>>>>> 2156a111

            let window: id =  msg_send![*self.nsview.load(), window];
            let current_frame:NSRect = msg_send![ window , frame];

            Point::new(current_frame.origin.x, screen_height - current_frame.origin.y - current_frame.size.height )
        }
<<<<<<< HEAD
    }


    pub fn set_level(&self, level: WindowLevel) {
        unsafe {
            let level = levels::from_window_level(level);
            let window: id = msg_send![*self.nsview.load(), window];
            let () = msg_send![window, setLevel: level ];
        }
=======
>>>>>>> 2156a111
    }

    pub fn set_size(&self, size: Size) {
        unsafe {
            let window: id = msg_send![*self.nsview.load(), window];
            let current_frame: NSRect = msg_send![ window , frame];
            let mut new_frame = current_frame;
            new_frame.size.width = size.width;
            new_frame.size.height = size.height;
            let  () = msg_send![window, setFrame: new_frame display: YES];
        }
    }

    pub fn get_size(&self) -> Size {
        unsafe {
            let window: id = msg_send![*self.nsview.load(), window];
            let current_frame: NSRect = msg_send![ window , frame];
            Size::new(current_frame.size.width, current_frame.size.height)
        }
    }

    pub fn get_window_state(&self) -> WindowState {
        unsafe{
            let window: id = msg_send![*self.nsview.load(), window];
            let isMin: BOOL = msg_send![window, isMiniaturized];
            if isMin != NO {
                return WindowState::MINIMIZED
            }
            let isZoomed: BOOL = msg_send![window, isZoomed];
            if isZoomed != NO {
                return WindowState::MAXIMIZED
            }
        }
        WindowState::RESTORED
    }

    pub fn set_window_state(&mut self, state: WindowState) {
        let cur_state = self.get_window_state();
        unsafe {
            let window: id = msg_send![*self.nsview.load(), window];
            match (state, cur_state){
                (s1, s2) if s1 == s2 => (),
                (WindowState::MINIMIZED,_)=>{
                    let () = msg_send![window, performMiniaturize:self];
                },
                (WindowState::MAXIMIZED,_)=>{
                    let () = msg_send![window, performZoom:self];
                }
                (WindowState::RESTORED, WindowState::MAXIMIZED) => {
                    let () = msg_send![window, performZoom:self];
                }
                (WindowState::RESTORED, WindowState::MINIMIZED) => {
                    let () = msg_send![window, deminiaturize:self];
                }
                (WindowState::RESTORED, WindowState::RESTORED) => {} // Can't be reached
            }
        }
    }

    pub fn handle_titlebar(&self, _val: bool) {
        log::warn!("WindowHandle::handle_titlebar is currently unimplemented for Mac.");
    }

    pub fn resizable(&self, resizable: bool) {
        unsafe {
            let window: id = msg_send![*self.nsview.load(), window];
            let mut style_mask: NSWindowStyleMask = window.styleMask();

            if resizable {
                style_mask |= NSWindowStyleMask::NSResizableWindowMask;
            } else {
                style_mask &= !NSWindowStyleMask::NSResizableWindowMask;
            }

            window.setStyleMask_(style_mask);
        }
    }

    pub fn set_menu(&self, menu: Menu) {
        unsafe {
            NSApp().setMainMenu_(menu.menu);
        }
    }

    //FIXME: we should be using the x, y values passed by the caller, but then
    //we have to figure out some way to pass them along with this performSelector:
    //call. This isn't super hard, I'm just not up for it right now.
    pub fn show_context_menu(&self, menu: Menu, _pos: Point) {
        unsafe {
            let () = msg_send![*self.nsview.load(), performSelectorOnMainThread: sel!(showContextMenu:) withObject: menu.menu waitUntilDone: NO];
        }
    }



    /// Get a handle that can be used to schedule an idle task.
    pub fn get_idle_handle(&self) -> Option<IdleHandle> {
        if self.nsview.load().is_null() {
            None
        } else {
            Some(IdleHandle {
                nsview: self.nsview.clone(),
                idle_queue: self.idle_queue.clone(),
            })
        }
    }

    /// Get the `Scale` of the window.
    pub fn get_scale(&self) -> Result<Scale, Error> {
        // TODO: Get actual Scale
        Ok(Scale::new(1.0, 1.0))
    }
}

unsafe impl Send for IdleHandle {}

impl IdleHandle {
    /// Add an idle handler, which is called (once) when the message loop
    /// is empty. The idle handler will be run from the main UI thread, and
    /// won't be scheduled if the associated view has been dropped.
    ///
    /// Note: the name "idle" suggests that it will be scheduled with a lower
    /// priority than other UI events, but that's not necessarily the case.
    pub fn add_idle_callback<F>(&self, callback: F)
    where
        F: FnOnce(&dyn Any) + Send + 'static,
    {
        if let Some(queue) = self.idle_queue.upgrade() {
            let mut queue = queue.lock().expect("queue lock");
            if queue.is_empty() {
                unsafe {
                    let nsview = self.nsview.load();
                    // Note: the nsview might be nil here if the window has been dropped, but that's ok.
                    let () = msg_send!(*nsview, performSelectorOnMainThread: sel!(runIdle)
                        withObject: nil waitUntilDone: NO);
                }
            }
            queue.push(IdleKind::Callback(Box::new(callback)));
        }
    }

    pub fn add_idle_token(&self, token: IdleToken) {
        if let Some(queue) = self.idle_queue.upgrade() {
            let mut queue = queue.lock().expect("queue lock");
            if queue.is_empty() {
                unsafe {
                    let nsview = self.nsview.load();
                    // Note: the nsview might be nil here if the window has been dropped, but that's ok.
                    let () = msg_send!(*nsview, performSelectorOnMainThread: sel!(runIdle)
                        withObject: nil waitUntilDone: NO);
                }
            }
            queue.push(IdleKind::Token(token));
        }
    }
}

/// Convert an `Instant` into an NSTimeInterval, i.e. a fractional number
/// of seconds from now.
///
/// This may lose some precision for multi-month durations.
fn time_interval_from_deadline(deadline: std::time::Instant) -> f64 {
    let now = Instant::now();
    if now >= deadline {
        0.0
    } else {
        let t = deadline - now;
        let secs = t.as_secs() as f64;
        let subsecs = f64::from(t.subsec_micros()) * 0.000_001;
        secs + subsecs
    }
}<|MERGE_RESOLUTION|>--- conflicted
+++ resolved
@@ -54,14 +54,9 @@
 use crate::mouse::{Cursor, MouseButton, MouseButtons, MouseEvent};
 use crate::region::Region;
 use crate::scale::Scale;
-<<<<<<< HEAD
-use crate::window::{IdleToken, TimerToken, WinHandler, WindowLevel};
-use crate::{Error, WindowState};
-=======
 use crate::window::{IdleToken, TimerToken, WinHandler, WindowState};
 use crate::Error;
 
->>>>>>> 2156a111
 
 #[allow(non_upper_case_globals)]
 const NSWindowDidBecomeKeyNotification: &str = "NSWindowDidBecomeKeyNotification";
@@ -122,14 +117,10 @@
     size: Size,
     min_size: Option<Size>,
     position: Option<Point>,
-<<<<<<< HEAD
     level: Option<WindowLevel>,
-=======
->>>>>>> 2156a111
     window_state: Option<WindowState>,
     resizable: bool,
     show_titlebar: bool,
-    borderless: bool // This may never be needed
 }
 
 #[derive(Clone)]
@@ -166,10 +157,7 @@
             size: Size::new(500.0, 400.0),
             min_size: None,
             position: None,
-<<<<<<< HEAD
             level: None,
-=======
->>>>>>> 2156a111
             window_state: None,
             resizable: true,
             show_titlebar: true,
@@ -197,12 +185,9 @@
         self.show_titlebar = show_titlebar;
     }
 
-<<<<<<< HEAD
     pub fn set_level(&mut self, level:WindowLevel) {
         self.level = Some(level);
     }
-=======
->>>>>>> 2156a111
 
     pub fn set_position(&mut self, position: Point) {
         self.position = Some(position)
@@ -223,32 +208,16 @@
     pub fn build(self) -> Result<WindowHandle, Error> {
         assert_main_thread();
         unsafe {
-<<<<<<< HEAD
-            let style_mask = if self.borderless {
-                NSWindowStyleMask::NSBorderlessWindowMask
-            }else {
-                let mut style_mask =
-                    NSWindowStyleMask::NSClosableWindowMask
-                        | NSWindowStyleMask::NSMiniaturizableWindowMask;
-
-                if self.show_titlebar {
-                    style_mask |= NSWindowStyleMask::NSTitledWindowMask;
-                }
-=======
-
             let mut style_mask = NSWindowStyleMask::NSClosableWindowMask
                         | NSWindowStyleMask::NSMiniaturizableWindowMask;
 
             if self.show_titlebar {
                 style_mask |= NSWindowStyleMask::NSTitledWindowMask;
             }
->>>>>>> 2156a111
-
-                if self.resizable {
-                    style_mask |= NSWindowStyleMask::NSResizableWindowMask;
-                }
-                style_mask
-            };
+
+            if self.resizable {
+                style_mask |= NSWindowStyleMask::NSResizableWindowMask;
+            }
 
             let rect = NSRect::new(
                 NSPoint::new(0., 0.),
@@ -297,14 +266,11 @@
                 handle.set_window_state(window_state);
             }
 
-<<<<<<< HEAD
 
             if let Some(level) = self.level {
                 handle.set_level(level)
             }
 
-=======
->>>>>>> 2156a111
             (*view_state).handler.connect(&handle.clone().into());
             (*view_state).handler.scale(Scale::default());
             (*view_state)
@@ -985,12 +951,8 @@
     // Need to translate mac y coords, as they start from bottom left
     pub fn set_position(&self, position: Point) {
         unsafe {
-<<<<<<< HEAD
-            let screen_height = crate::Screen::get_display_rect().height(); // TODO this should be the max y in orig mac coords
-=======
             // TODO this should be the max y in orig mac coords
             let screen_height = crate::Screen::get_display_rect().height();
->>>>>>> 2156a111
             let window: id =  msg_send![*self.nsview.load(), window];
             let frame :NSRect = msg_send![ window , frame];
 
@@ -1003,21 +965,15 @@
 
     pub fn get_position(&self) -> Point {
         unsafe {
-<<<<<<< HEAD
-            let screen_height = crate::Screen::get_display_rect().height(); // TODO
-=======
             // TODO this should be the max y in orig mac coords
             let screen_height = crate::Screen::get_display_rect().height();
->>>>>>> 2156a111
 
             let window: id =  msg_send![*self.nsview.load(), window];
             let current_frame:NSRect = msg_send![ window , frame];
 
             Point::new(current_frame.origin.x, screen_height - current_frame.origin.y - current_frame.size.height )
         }
-<<<<<<< HEAD
-    }
-
+    }
 
     pub fn set_level(&self, level: WindowLevel) {
         unsafe {
@@ -1025,8 +981,6 @@
             let window: id = msg_send![*self.nsview.load(), window];
             let () = msg_send![window, setLevel: level ];
         }
-=======
->>>>>>> 2156a111
     }
 
     pub fn set_size(&self, size: Size) {

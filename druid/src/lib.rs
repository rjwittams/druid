--- conflicted
+++ resolved
@@ -156,11 +156,6 @@
 mod env;
 mod event;
 mod ext_event;
-<<<<<<< HEAD
-#[macro_use]
-pub mod lens;
-=======
->>>>>>> abf28d31
 mod localization;
 mod menu;
 mod mouse;

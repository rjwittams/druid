--- conflicted
+++ resolved
@@ -92,7 +92,6 @@
     }
 }
 
-<<<<<<< HEAD
 /// Levels in the window system - ie Z order for display purposes
 //
 #[derive(Copy, Clone, Debug)]
@@ -103,8 +102,6 @@
     Modal,
 }
 
-=======
->>>>>>> feff2f67
 /// Contains the different states a Window can be in.
 #[derive(Debug, Clone, Copy, PartialEq)]
 pub enum WindowState {
@@ -139,11 +136,7 @@
     /// Sets the state of the window.
     ///
     /// [`state`]: enum.WindowState.html
-<<<<<<< HEAD
     pub fn set_window_state(&mut self, state: WindowState) {
-=======
-    pub fn set_window_state(&self, state: WindowState) {
->>>>>>> feff2f67
         self.0.set_window_state(state);
     }
 
@@ -214,7 +207,6 @@
         self.0.get_size()
     }
 
-<<<<<<< HEAD
     /// Sets the windows level - ie Z order in the Window system / compositor
     ///
     /// We do not currently have a get as it may imply keeping extra state in the WindowHandle if
@@ -224,8 +216,6 @@
         self.0.set_level(level)
     }
 
-=======
->>>>>>> feff2f67
     /// Bring this window to the front of the window stack and give it focus.
     pub fn bring_to_front_and_focus(&self) {
         self.0.bring_to_front_and_focus()
@@ -392,13 +382,10 @@
         self.0.set_position(position);
     }
 
-<<<<<<< HEAD
     pub fn set_level(&mut self, level: WindowLevel) {
         self.0.set_level(level);
     }
 
-=======
->>>>>>> feff2f67
     /// Set the window's initial title.
     pub fn set_title(&mut self, title: impl Into<String>) {
         self.0.set_title(title)

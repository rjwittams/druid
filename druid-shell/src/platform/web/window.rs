--- conflicted
+++ resolved
@@ -41,10 +41,6 @@
 use crate::keyboard::{KbKey, KeyState, Modifiers};
 use crate::mouse::{Cursor, MouseButton, MouseButtons, MouseEvent};
 use crate::region::Region;
-<<<<<<< HEAD
-use crate::window::{IdleToken, TimerToken, WinHandler, WindowLevel};
-=======
->>>>>>> a0693f9d
 use crate::window;
 use crate::window::{IdleToken, TimerToken, WinHandler, WindowLevel};
 
@@ -361,18 +357,10 @@
         // Ignored
     }
 
-<<<<<<< HEAD
-    pub fn set_level(&mut self, _level:WindowLevel) {
-        // ignored
-    }
-
-
-=======
     pub fn set_level(&mut self, _level: WindowLevel) {
         // ignored
     }
 
->>>>>>> a0693f9d
     pub fn set_title<S: Into<String>>(&mut self, title: S) {
         self.title = title.into();
     }
@@ -462,13 +450,8 @@
         log::warn!("WindowHandle::set_position unimplemented for web");
     }
 
-<<<<<<< HEAD
-    pub fn set_level(&self, _level:WindowLevel) {
-        log::warn!("WindowBuilder::set_level  is currently unimplemented for web.");
-=======
     pub fn set_level(&self, _level: WindowLevel) {
         log::warn!("WindowHandle::set_level  is currently unimplemented for web.");
->>>>>>> a0693f9d
     }
 
     pub fn get_position(&self) -> Point {

--- conflicted
+++ resolved
@@ -144,10 +144,7 @@
 type GetDpiForSystem = unsafe extern "system" fn() -> UINT;
 type GetDpiForWindow = unsafe extern "system" fn(HWND) -> UINT;
 type SetProcessDpiAwarenessContext = unsafe extern "system" fn(winapi::shared::windef::DPI_AWARENESS_CONTEXT) -> BOOL;
-<<<<<<< HEAD
-=======
 type GetSystemMetricsForDpi = unsafe extern "system" fn(winapi::ctypes::c_int, UINT) -> winapi::ctypes::c_int;
->>>>>>> feff2f67
 // from shcore.dll
 type GetDpiForMonitor = unsafe extern "system" fn(HMONITOR, MONITOR_DPI_TYPE, *mut UINT, *mut UINT);
 type SetProcessDpiAwareness = unsafe extern "system" fn(PROCESS_DPI_AWARENESS) -> HRESULT;
@@ -239,10 +236,7 @@
         load_function!(user32, GetDpiForSystem, "10");
         load_function!(user32, GetDpiForWindow, "10");
         load_function!(user32, SetProcessDpiAwarenessContext, "10");
-<<<<<<< HEAD
-=======
         load_function!(user32, GetSystemMetricsForDpi, "10");
->>>>>>> feff2f67
     }
 
     if !dcomp.is_null() {

--- conflicted
+++ resolved
@@ -25,11 +25,7 @@
 use crate::shell::Region;
 use crate::{
     commands, Affine, Command, ContextMenu, Cursor, ExtEventSink, Insets, MenuDesc, Point, Rect,
-<<<<<<< HEAD
-    SingleUse, Size, SubWindowRequirement, Target, Text, TimerToken, WidgetId, WindowDesc, WindowHandle, WindowId,
-=======
-    SingleUse, Size, Target, TimerToken, WidgetId, WindowDesc, WindowHandle, WindowId,
->>>>>>> feff2f67
+    SingleUse, Size, SubWindowRequirement, Target, TimerToken, WidgetId, WindowDesc, WindowHandle, WindowId,
 };
 
 /// A macro for implementing methods on multiple contexts.

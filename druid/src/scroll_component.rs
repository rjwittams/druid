--- conflicted
+++ resolved
@@ -19,15 +19,9 @@
 
 use crate::kurbo::{Point, Rect, Vec2};
 use crate::theme;
-<<<<<<< HEAD
 use crate::widget::Axis;
-use crate::{
-    Env, Event, EventCtx, LifeCycle, LifeCycleCtx, PaintCtx, Region, RenderContext, TimerToken,
-};
-=======
 use crate::widget::Viewport;
 use crate::{Env, Event, EventCtx, LifeCycle, LifeCycleCtx, PaintCtx, RenderContext, TimerToken};
->>>>>>> ed4f9ef0
 
 //TODO: Add this to env
 /// Minimum length for any scrollbar to be when measured on that
@@ -133,17 +127,6 @@
 /// [`lifecycle`]: struct.ScrollComponent.html#method.lifecycle
 #[derive(Debug, Copy, Clone)]
 pub struct ScrollComponent {
-<<<<<<< HEAD
-    /// The size of the scrollable content, make sure to keep up this
-    /// accurate to the content being scrolled
-    pub content_size: Size,
-    /// Current offset of the scrolling content
-    pub scroll_offset: Vec2,
-    /// Current state of both scrollbars
-    pub scrollbars: ScrollbarsState,
-
-    pub scrollbars_enabled: ScrollbarsEnabled,
-=======
     /// Current opacity for both scrollbars
     pub opacity: f64,
     /// ID for the timer which schedules scrollbar fade out
@@ -152,7 +135,8 @@
     pub hovered: BarHoveredState,
     /// Which if any scrollbar is currently being dragged by the mouse
     pub held: BarHeldState,
->>>>>>> ed4f9ef0
+    /// Which scrollbars are enabled
+    pub scrollbars_enabled: ScrollbarsEnabled,
 }
 
 impl Default for ScrollComponent {
@@ -169,13 +153,12 @@
 impl ScrollComponent {
     /// Constructs a new [`ScrollComponent`](struct.ScrollComponent.html) for use.
     pub fn new() -> ScrollComponent {
-<<<<<<< HEAD
-        ScrollComponent {
-            content_size: Size::default(),
-            scroll_offset: Vec2::new(0.0, 0.0),
-            scrollbars: ScrollbarsState::default(),
-            scrollbars_enabled: ScrollbarsEnabled::default(),
-        }
+        Default::default()
+    }
+
+    /// true if either scrollbar is currently held down/being dragged
+    pub fn are_bars_held(&self) -> bool {
+        !matches!(self.held, BarHeldState::None)
     }
 
     /// Update the scroll.
@@ -202,14 +185,6 @@
         } else {
             false
         }
-=======
-        Default::default()
-    }
-
-    /// true if either scrollbar is currently held down/being dragged
-    pub fn are_bars_held(&self) -> bool {
-        !matches!(self.held, BarHeldState::None)
->>>>>>> ed4f9ef0
     }
 
     fn scroll_to_opt(&mut self, x: Option<f64>, y: Option<f64>, size: Size) -> bool {
@@ -316,8 +291,7 @@
     }
 
     /// Draw scroll bars.
-<<<<<<< HEAD
-    pub fn draw_bars(&self, ctx: &mut PaintCtx, viewport: Rect, env: &Env) {
+    pub fn draw_bars(&self, ctx: &mut PaintCtx, port: &Viewport, env: &Env) {
         let (draw_vertical, draw_horizontal) = (
             self.scrollbars_enabled
                 .is_enabled(ScrollDirection::Horizontal),
@@ -326,11 +300,6 @@
         );
 
         if !(draw_vertical || draw_horizontal) || self.scrollbars.opacity <= 0.0 {
-=======
-    pub fn draw_bars(&self, ctx: &mut PaintCtx, port: &Viewport, env: &Env) {
-        let scroll_offset = port.rect.origin().to_vec2();
-        if self.opacity <= 0.0 {
->>>>>>> ed4f9ef0
             return;
         }
 
@@ -346,57 +315,39 @@
         let edge_width = env.get(theme::SCROLLBAR_EDGE_WIDTH);
 
         // Vertical bar
-<<<<<<< HEAD
-        if draw_vertical && viewport.height() < self.content_size.height {
-            let bounds = self
-                .calc_vertical_bar_bounds(viewport, env)
-                .inset(-edge_width / 2.0);
-            let rect = RoundedRect::from_rect(bounds, radius);
-=======
-        if let Some(bounds) = self.calc_vertical_bar_bounds(port, env) {
-            let rect = (bounds - scroll_offset)
-                .inset(-edge_width / 2.0)
-                .to_rounded_rect(radius);
->>>>>>> ed4f9ef0
-            ctx.render_ctx.fill(rect, &brush);
-            ctx.render_ctx.stroke(rect, &border_brush, edge_width);
+        if draw_vertical {
+            if let Some(bounds) = self.calc_vertical_bar_bounds(port, env) {
+                let rect = (bounds - scroll_offset)
+                    .inset(-edge_width / 2.0)
+                    .to_rounded_rect(radius);
+                ctx.render_ctx.fill(rect, &brush);
+                ctx.render_ctx.stroke(rect, &border_brush, edge_width);
+            }
         }
 
         // Horizontal bar
-<<<<<<< HEAD
-        if draw_horizontal && viewport.width() < self.content_size.width {
-            let bounds = self
-                .calc_horizontal_bar_bounds(viewport, env)
-                .inset(-edge_width / 2.0);
-            let rect = RoundedRect::from_rect(bounds, radius);
-=======
-        if let Some(bounds) = self.calc_horizontal_bar_bounds(port, env) {
-            let rect = (bounds - scroll_offset)
-                .inset(-edge_width / 2.0)
-                .to_rounded_rect(radius);
->>>>>>> ed4f9ef0
-            ctx.render_ctx.fill(rect, &brush);
-            ctx.render_ctx.stroke(rect, &border_brush, edge_width);
+        if draw_horizontal {
+            if let Some(bounds) = self.calc_horizontal_bar_bounds(port, env) {
+                let rect = (bounds - scroll_offset)
+                    .inset(-edge_width / 2.0)
+                    .to_rounded_rect(radius);
+                ctx.render_ctx.fill(rect, &brush);
+                ctx.render_ctx.stroke(rect, &border_brush, edge_width);
+            }
         }
     }
 
     /// Tests if the specified point overlaps the vertical scrollbar
     ///
     /// Returns false if the vertical scrollbar is not visible
-<<<<<<< HEAD
-    pub fn point_hits_vertical_bar(&self, viewport: Rect, pos: Point, env: &Env) -> bool {
-        if self
-            .scrollbars_enabled
-            .is_enabled(ScrollDirection::Vertical)
-            && viewport.height() < self.content_size.height
-        {
-=======
     pub fn point_hits_vertical_bar(&self, port: &Viewport, pos: Point, env: &Env) -> bool {
+        if !self.scrollbars_enabled.is_enabled(ScrollDirection::Vertical) {
+            return false
+        }
         let viewport_size = port.rect.size();
         let scroll_offset = port.rect.origin().to_vec2();
 
         if let Some(mut bounds) = self.calc_vertical_bar_bounds(port, env) {
->>>>>>> ed4f9ef0
             // Stretch hitbox to edge of widget
             bounds.x1 = scroll_offset.x + viewport_size.width;
             bounds.contains(pos)
@@ -408,20 +359,14 @@
     /// Tests if the specified point overlaps the horizontal scrollbar
     ///
     /// Returns false if the horizontal scrollbar is not visible
-<<<<<<< HEAD
-    pub fn point_hits_horizontal_bar(&self, viewport: Rect, pos: Point, env: &Env) -> bool {
-        if self
-            .scrollbars_enabled
-            .is_enabled(ScrollDirection::Horizontal)
-            && viewport.width() < self.content_size.width
-        {
-=======
     pub fn point_hits_horizontal_bar(&self, port: &Viewport, pos: Point, env: &Env) -> bool {
+        if !self.scrollbars_enabled.is_enabled(ScrollDirection::Horizontal) {
+            return false
+        }
         let viewport_size = port.rect.size();
         let scroll_offset = port.rect.origin().to_vec2();
 
         if let Some(mut bounds) = self.calc_horizontal_bar_bounds(port, env) {
->>>>>>> ed4f9ef0
             // Stretch hitbox to edge of widget
             bounds.y1 = scroll_offset.y + viewport_size.height;
             bounds.contains(pos)
@@ -459,11 +404,7 @@
                                 .unwrap_or(Rect::ZERO);
                             let mouse_y = event.pos.y + scroll_offset.y;
                             let delta = mouse_y - bounds.y0 - offset;
-<<<<<<< HEAD
-                            self.scroll_by(Vec2::new(0f64, (delta / scale_y).ceil()), size);
-=======
                             port.pan_by(Vec2::new(0f64, (delta / scale_y).ceil()));
->>>>>>> ed4f9ef0
                             ctx.set_handled();
                         }
                         BarHeldState::Horizontal(offset) => {
@@ -473,11 +414,7 @@
                                 .unwrap_or(Rect::ZERO);
                             let mouse_x = event.pos.x + scroll_offset.x;
                             let delta = mouse_x - bounds.x0 - offset;
-<<<<<<< HEAD
-                            self.scroll_by(Vec2::new((delta / scale_x).ceil(), 0f64), size);
-=======
                             port.pan_by(Vec2::new((delta / scale_x).ceil(), 0f64));
->>>>>>> ed4f9ef0
                             ctx.set_handled();
                         }
                         _ => (),
@@ -590,11 +527,7 @@
     ) {
         if !ctx.is_handled() {
             if let Event::Wheel(mouse) = event {
-<<<<<<< HEAD
-                if self.scroll_by(mouse.wheel_delta, ctx.size()) {
-=======
                 if port.pan_by(mouse.wheel_delta) {
->>>>>>> ed4f9ef0
                     ctx.request_paint();
                     ctx.set_handled();
                     self.reset_scrollbar_fade(|d| ctx.request_timer(d), env);

// Copyright 2018 The Druid Authors.
//
// Licensed under the Apache License, Version 2.0 (the "License");
// you may not use this file except in compliance with the License.
// You may obtain a copy of the License at
//
//     http://www.apache.org/licenses/LICENSE-2.0
//
// Unless required by applicable law or agreed to in writing, software
// distributed under the License is distributed on an "AS IS" BASIS,
// WITHOUT WARRANTIES OR CONDITIONS OF ANY KIND, either express or implied.
// See the License for the specific language governing permissions and
// limitations under the License.

//! Common widgets.

mod align;
mod binding;
mod button;
mod checkbox;
mod click;
mod common;
mod container;
mod controller;
mod either;
mod env_scope;
mod flex;
mod identity_wrapper;
mod image;
mod invalidation;
mod label;
mod list;
mod padding;
mod painter;
mod parse;
mod progress_bar;
mod radio;
mod rotated;
mod scope;
mod scroll;
mod sized_box;
mod slider;
mod spinner;
mod split;
mod stepper;
#[cfg(feature = "svg")]
#[cfg_attr(docsrs, doc(cfg(feature = "svg")))]
mod svg;
mod switch;
<<<<<<< HEAD
#[cfg(feature = "im")]
=======
>>>>>>> 7967e055
mod tabs;
mod textbox;
mod view_switcher;
#[allow(clippy::module_inception)]
mod widget;
mod widget_ext;

pub use self::image::{Image, ImageData};
pub use align::Align;
pub use binding::{
    Bindable, BindableAccess, BindableProperty, Binding, BindingExt, BindingHost,
    DataToWidgetOnlyBinding, LensBinding, LensBindingExt, LensPropBinding, WidgetBindingExt,
    WidgetToDataOnlyBinding,
};
pub use button::Button;
pub use checkbox::Checkbox;
pub use click::Click;
pub use common::FillStrat;
pub use container::Container;
pub use controller::{Controller, ControllerHost};
pub use either::Either;
pub use env_scope::EnvScope;
pub use flex::{Axis, CrossAxisAlignment, Flex, FlexParams, MainAxisAlignment};
pub use identity_wrapper::IdentityWrapper;
pub use label::{Label, LabelText};
pub use list::{List, ListIter};
pub use padding::Padding;
pub use painter::{BackgroundBrush, Painter};
pub use parse::Parse;
pub use progress_bar::ProgressBar;
pub use radio::{Radio, RadioGroup};
pub use rotated::Rotated;
pub use scope::{DefaultScopePolicy, LensScopeTransfer, Scope, ScopePolicy, ScopeTransfer};
pub use scroll::{Scroll, ScrollTo, ScrollToProperty, SCROLL_TO};
pub use sized_box::SizedBox;
pub use slider::Slider;
pub use spinner::Spinner;
pub use split::Split;
pub use stepper::Stepper;
#[cfg(feature = "svg")]
pub use svg::{Svg, SvgData};
pub use switch::Switch;
<<<<<<< HEAD
#[cfg(feature = "im")]
=======
>>>>>>> 7967e055
pub use tabs::{TabInfo, TabOrientation, Tabs, TabsPolicy, TabsState};
pub use textbox::TextBox;
pub use view_switcher::ViewSwitcher;
#[doc(hidden)]
pub use widget::{Widget, WidgetId};
#[doc(hidden)]
pub use widget_ext::WidgetExt;

/// The types required to implement a `Widget`.
///
/// # Structs
/// [`BoxConstraints`](../../struct.BoxConstraints.html)\
/// [`Env`](../../struct.Env.html)\
/// [`EventCtx`](../../struct.EventCtx.html)\
/// [`LayoutCtx`](../../struct.LayoutCtx.html)\
/// [`LifeCycleCtx`](../../struct.LifeCycleCtx.html)\
/// [`PaintCtx`](../../struct.PaintCtx.html)\
/// [`Size`](../../struct.Size.html)\
/// [`UpdateCtx`](../../struct.UpdateCtx.html)\
/// [`WidgetId`](../../struct.WidgetId.html)\
///
/// # Enums
/// [`Event`](../../enum.Event.html)\
/// [`LifeCycle`](../../enum.LifeCycle.html)\
///
/// # Traits
/// [`RenderContext`](../../trait.RenderContext.html)\
/// [`Widget`](../../trait.Widget.html)
// NOTE: \ at the end works as a line break, but skip on last line!
pub mod prelude {
    #[doc(hidden)]
    pub use crate::{
        BoxConstraints, Env, Event, EventCtx, LayoutCtx, LifeCycle, LifeCycleCtx, PaintCtx,
        RenderContext, Size, UpdateCtx, Widget, WidgetId,
    };
}<|MERGE_RESOLUTION|>--- conflicted
+++ resolved
@@ -47,10 +47,6 @@
 #[cfg_attr(docsrs, doc(cfg(feature = "svg")))]
 mod svg;
 mod switch;
-<<<<<<< HEAD
-#[cfg(feature = "im")]
-=======
->>>>>>> 7967e055
 mod tabs;
 mod textbox;
 mod view_switcher;
@@ -93,10 +89,6 @@
 #[cfg(feature = "svg")]
 pub use svg::{Svg, SvgData};
 pub use switch::Switch;
-<<<<<<< HEAD
-#[cfg(feature = "im")]
-=======
->>>>>>> 7967e055
 pub use tabs::{TabInfo, TabOrientation, Tabs, TabsPolicy, TabsState};
 pub use textbox::TextBox;
 pub use view_switcher::ViewSwitcher;

--- conflicted
+++ resolved
@@ -132,21 +132,12 @@
         log::warn!("WindowBuilder::set_position is currently unimplemented for X11 platforms.");
     }
 
-<<<<<<< HEAD
     pub fn set_level(&self, _level:WindowLevel) {
         log::warn!("WindowBuilder::set_level  is currently unimplemented for X11 platforms.");
     }
 
-    pub fn maximized(&self) {
-        log::warn!("WindowBuilder::maximized is currently unimplemented for X11 platforms.");
-    }
-
-    pub fn minimized(&self) {
-        log::warn!("WindowBuilder::minimized is currently unimplemented for X11 platforms.");
-=======
     pub fn set_window_state(&self, _state: WindowSizeState) {
         log::warn!("WindowBuilder::set_window_state is currently unimplemented for X11 platforms.");
->>>>>>> 196fbe90
     }
 
     pub fn set_title<S: Into<String>>(&mut self, title: S) {
@@ -1383,13 +1374,10 @@
         Point::new(0.0, 0.0)
     }
 
-<<<<<<< HEAD
     pub fn set_level(&self, _level:WindowLevel) {
         log::warn!("WindowHandle::set_level  is currently unimplemented for X11 platforms.");
     }
 
-=======
->>>>>>> 196fbe90
     pub fn set_size(&self, _size: Size) {
         log::warn!("WindowHandle::set_size is currently unimplemented for X11 platforms.");
     }
@@ -1399,14 +1387,6 @@
         Size::new(0.0, 0.0)
     }
 
-<<<<<<< HEAD
-    pub fn maximize(&self) {
-        log::warn!("WindowHandle::maximize is currently unimplemented for X11 platforms.");
-    }
-
-    pub fn minimize(&self) {
-        log::warn!("WindowHandle::minimize is currently unimplemented for X11 platforms.");
-=======
     pub fn set_window_state(&self, _state: WindowSizeState) {
         log::warn!("WindowHandle::set_window_state is currently unimplemented for X11 platforms.");
     }
@@ -1414,7 +1394,6 @@
     pub fn get_window_state(&self) -> WindowSizeState {
         log::warn!("WindowHandle::get_window_state is currently unimplemented for X11 platforms.");
         WindowSizeState::RESTORED
->>>>>>> 196fbe90
     }
 
     pub fn handle_titlebar(&self, _val: bool) {

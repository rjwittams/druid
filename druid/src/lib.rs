--- conflicted
+++ resolved
@@ -157,11 +157,8 @@
 mod localization;
 mod menu;
 mod mouse;
-<<<<<<< HEAD
+pub mod scroll_component;
 mod sub_window;
-=======
-pub mod scroll_component;
->>>>>>> feff2f67
 #[cfg(not(target_arch = "wasm32"))]
 #[cfg(test)]
 mod tests;
@@ -183,13 +180,8 @@
 pub use shell::{
     Application, Clipboard, ClipboardFormat, Code, Cursor, Error as PlatformError,
     FileDialogOptions, FileInfo, FileSpec, FormatId, HotKey, KbKey, KeyEvent, Location, Modifiers,
-<<<<<<< HEAD
-    MouseButton, MouseButtons, RawMods, Region, Scalable, Scale, SysMods, Text, TimerToken,
-    WindowHandle, Monitor, WindowState,
-=======
     Monitor, MouseButton, MouseButtons, RawMods, Region, Scalable, Scale, Screen, SysMods,
     TimerToken, WindowHandle, WindowState,
->>>>>>> feff2f67
 };
 
 pub use crate::core::WidgetPod;
@@ -206,11 +198,8 @@
 pub use localization::LocalizedString;
 pub use menu::{sys as platform_menus, ContextMenu, MenuDesc, MenuItem};
 pub use mouse::MouseEvent;
-<<<<<<< HEAD
 pub use sub_window::SubWindowRequirement;
-=======
 pub use text::{FontDescriptor, TextLayout};
->>>>>>> feff2f67
 pub use widget::{Widget, WidgetExt, WidgetId};
 pub use win_handler::DruidHandler;
 pub use window::{Window, WindowId};

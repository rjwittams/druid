// Copyright 2020 The Druid Authors.
//
// Licensed under the Apache License, Version 2.0 (the "License");
// you may not use this file except in compliance with the License.
// You may obtain a copy of the License at
//
//     http://www.apache.org/licenses/LICENSE-2.0
//
// Unless required by applicable law or agreed to in writing, software
// distributed under the License is distributed on an "AS IS" BASIS,
// WITHOUT WARRANTIES OR CONDITIONS OF ANY KIND, either express or implied.
// See the License for the specific language governing permissions and
// limitations under the License.

//! The context types that are passed into various widget methods.

use std::{
    any::{Any, TypeId},
    ops::{Deref, DerefMut},
    time::Duration,
};

use crate::core::{CommandQueue, FocusChange, WidgetState};
use crate::piet::Piet;
use crate::piet::RenderContext;
use crate::shell::Region;
use crate::{
    commands, Affine, Command, ContextMenu, Cursor, Insets, MenuDesc, Point, Rect, SingleUse, Size,
    Target, Text, TimerToken, WidgetId, WindowDesc, WindowHandle, WindowId,
};

/// A macro for implementing methods on multiple contexts.
///
/// There are a lot of methods defined on multiple contexts; this lets us only
/// have to write them out once.
macro_rules! impl_context_method {
    ($ty:ty,  { $($method:item)+ } ) => {
        impl $ty { $($method)+ }
    };
    ( $ty:ty, $($more:ty),+, { $($method:item)+ } ) => {
        impl_context_method!($ty, { $($method)+ });
        impl_context_method!($($more),+, { $($method)+ });
    };
}

/// Static state that is shared between most contexts.
pub(crate) struct ContextState<'a> {
    pub(crate) command_queue: &'a mut CommandQueue,
    pub(crate) window_id: WindowId,
    pub(crate) window: &'a WindowHandle,
    /// The id of the widget that currently has focus.
    pub(crate) focus_widget: Option<WidgetId>,
    pub(crate) root_app_data_type: TypeId,
}

/// A mutable context provided to event handling methods of widgets.
///
/// Widgets should call [`request_paint`] whenever an event causes a change
/// in the widget's appearance, to schedule a repaint.
///
/// [`request_paint`]: #method.request_paint
pub struct EventCtx<'a, 'b> {
    pub(crate) state: &'a mut ContextState<'b>,
    pub(crate) widget_state: &'a mut WidgetState,
    pub(crate) cursor: &'a mut Option<Cursor>,
    pub(crate) is_handled: bool,
    pub(crate) is_root: bool,
}

/// A mutable context provided to the [`lifecycle`] method on widgets.
///
/// Certain methods on this context are only meaningful during the handling of
/// specific lifecycle events; for instance [`register_child`]
/// should only be called while handling [`LifeCycle::WidgetAdded`].
///
/// [`lifecycle`]: trait.Widget.html#tymethod.lifecycle
/// [`register_child`]: #method.register_child
/// [`LifeCycle::WidgetAdded`]: enum.LifeCycle.html#variant.WidgetAdded
pub struct LifeCycleCtx<'a, 'b> {
    pub(crate) widget_state: &'a mut WidgetState,
    pub(crate) state: &'a mut ContextState<'b>,
}

/// A mutable context provided to data update methods of widgets.
///
/// Widgets should call [`request_paint`] whenever a data change causes a change
/// in the widget's appearance, to schedule a repaint.
///
/// [`request_paint`]: #method.request_paint
pub struct UpdateCtx<'a, 'b> {
    pub(crate) state: &'a mut ContextState<'b>,
    pub(crate) widget_state: &'a mut WidgetState,
}

/// A context provided to layout handling methods of widgets.
///
/// As of now, the main service provided is access to a factory for
/// creating text layout objects, which are likely to be useful
/// during widget layout.
pub struct LayoutCtx<'a, 'b> {
    pub(crate) state: &'a mut ContextState<'b>,
    pub(crate) widget_state: &'a mut WidgetState,
    pub(crate) mouse_pos: Option<Point>,
}

/// Z-order paint operations with transformations.
pub(crate) struct ZOrderPaintOp {
    pub z_index: u32,
    pub paint_func: Box<dyn FnOnce(&mut PaintCtx) + 'static>,
    pub transform: Affine,
}

/// A context passed to paint methods of widgets.
///
/// Widgets paint their appearance by calling methods on the
/// `render_ctx`, which PaintCtx derefs to for convenience.
/// This struct is expected to grow, for example to include the
/// "damage region" indicating that only a subset of the entire
/// widget hierarchy needs repainting.
pub struct PaintCtx<'a, 'b, 'c> {
    pub(crate) state: &'a mut ContextState<'b>,
    pub(crate) widget_state: &'a WidgetState,
    /// The render context for actually painting.
    pub render_ctx: &'a mut Piet<'c>,
    /// The z-order paint operations.
    pub(crate) z_ops: Vec<ZOrderPaintOp>,
    /// The currently visible region.
    pub(crate) region: Region,
    /// The approximate depth in the tree at the time of painting.
    pub(crate) depth: u32,
}

// methods on everyone
impl_context_method!(
    EventCtx<'_, '_>,
    UpdateCtx<'_, '_>,
    LifeCycleCtx<'_, '_>,
    PaintCtx<'_, '_, '_>,
    LayoutCtx<'_, '_>,
    {
        /// get the `WidgetId` of the current widget.
        pub fn widget_id(&self) -> WidgetId {
            self.widget_state.id
        }

        /// Returns a reference to the current `WindowHandle`.
        pub fn window(&self) -> &WindowHandle {
            &self.state.window
        }

        /// Get the `WindowId` of the current window.
        pub fn window_id(&self) -> WindowId {
            self.state.window_id
        }

        /// Get an object which can create text layouts.
        pub fn text(&self) -> Text {
            self.state.window.text()
        }
    }
);

// methods on everyone but layoutctx
impl_context_method!(
    EventCtx<'_, '_>,
    UpdateCtx<'_, '_>,
    LifeCycleCtx<'_, '_>,
    PaintCtx<'_, '_, '_>,
    {
        /// The layout size.
        ///
        /// This is the layout size as ultimately determined by the parent
        /// container, on the previous layout pass.
        ///
        /// Generally it will be the same as the size returned by the child widget's
        /// [`layout`] method.
        ///
        /// [`layout`]: trait.Widget.html#tymethod.layout
        pub fn size(&self) -> Size {
            self.widget_state.size()
        }

        /// The "hot" (aka hover) status of a widget.
        ///
        /// A widget is "hot" when the mouse is hovered over it. Widgets will
        /// often change their appearance as a visual indication that they
        /// will respond to mouse interaction.
        ///
        /// The hot status is computed from the widget's layout rect. In a
        /// container hierarchy, all widgets with layout rects containing the
        /// mouse position have hot status.
        ///
        /// Discussion: there is currently some confusion about whether a
        /// widget can be considered hot when some other widget is active (for
        /// example, when clicking to one widget and dragging to the next).
        /// The documentation should clearly state the resolution.
        pub fn is_hot(&self) -> bool {
            self.widget_state.is_hot
        }

        /// The active status of a widget.
        ///
        /// Active status generally corresponds to a mouse button down. Widgets
        /// with behavior similar to a button will call [`set_active`] on mouse
        /// down and then up.
        ///
        /// When a widget is active, it gets mouse events even when the mouse
        /// is dragged away.
        ///
        /// [`set_active`]: struct.EventCtx.html#method.set_active
        pub fn is_active(&self) -> bool {
            self.widget_state.is_active
        }

        /// The focus status of a widget.
        ///
        /// Returns `true` if this specific widget is focused.
        /// To check if any descendants are focused use [`has_focus`].
        ///
        /// Focus means that the widget receives keyboard events.
        ///
        /// A widget can request focus using the [`request_focus`] method.
        /// It's also possible to register for automatic focus via [`register_for_focus`].
        ///
        /// If a widget gains or loses focus it will get a [`LifeCycle::FocusChanged`] event.
        ///
        /// Only one widget at a time is focused. However due to the way events are routed,
        /// all ancestors of that widget will also receive keyboard events.
        ///
        /// [`request_focus`]: struct.EventCtx.html#method.request_focus
        /// [`register_for_focus`]: struct.LifeCycleCtx.html#method.register_for_focus
        /// [`LifeCycle::FocusChanged`]: enum.LifeCycle.html#variant.FocusChanged
        /// [`has_focus`]: #method.has_focus
        pub fn is_focused(&self) -> bool {
            self.state.focus_widget == Some(self.widget_id())
        }

        /// The (tree) focus status of a widget.
        ///
        /// Returns `true` if either this specific widget or any one of its descendants is focused.
        /// To check if only this specific widget is focused use [`is_focused`],
        ///
        /// [`is_focused`]: #method.is_focused
        pub fn has_focus(&self) -> bool {
            self.widget_state.has_focus
        }
    }
);

// methods on event, update, and lifecycle
impl_context_method!(EventCtx<'_, '_>, UpdateCtx<'_, '_>, LifeCycleCtx<'_, '_>, {
    #[deprecated(since = "0.5.0", note = "use request_paint instead")]
    pub fn invalidate(&mut self) {
        self.request_paint();
    }

    /// Request a [`paint`] pass. This is equivalent to calling
    /// [`request_paint_rect`] for the widget's [`paint_rect`].
    ///
    /// [`paint`]: trait.Widget.html#tymethod.paint
    /// [`request_paint_rect`]: #method.request_paint_rect
    /// [`paint_rect`]: struct.WidgetPod.html#method.paint_rect
    pub fn request_paint(&mut self) {
        self.widget_state.invalid.set_rect(
            self.widget_state.paint_rect() - self.widget_state.layout_rect().origin().to_vec2(),
        );
    }

    /// Request a [`paint`] pass for redrawing a rectangle, which is given
    /// relative to our layout rectangle.
    ///
    /// [`paint`]: trait.Widget.html#tymethod.paint
    pub fn request_paint_rect(&mut self, rect: Rect) {
        self.widget_state.invalid.add_rect(rect);
    }

    /// Request a layout pass.
    ///
    /// A Widget's [`layout`] method is always called when the widget tree
    /// changes, or the window is resized.
    ///
    /// If your widget would like to have layout called at any other time,
    /// (such as if it would like to change the layout of children in
    /// response to some event) it must call this method.
    ///
    /// [`layout`]: trait.Widget.html#tymethod.layout
    pub fn request_layout(&mut self) {
        self.widget_state.needs_layout = true;
    }

    /// Request an animation frame.
    pub fn request_anim_frame(&mut self) {
        self.widget_state.request_anim = true;
    }

    /// Request a timer event.
    ///
    /// The return value is a token, which can be used to associate the
    /// request with the event.
    pub fn request_timer(&mut self, deadline: Duration) -> TimerToken {
        self.state.request_timer(&mut self.widget_state, deadline)
    }

    /// Indicate that your children have changed.
    ///
    /// Widgets must call this method after adding a new child.
    pub fn children_changed(&mut self) {
        self.widget_state.children_changed = true;
        self.request_layout();
    }

    /// Set the menu of the window containing the current widget.
    /// `T` must be the application's root `Data` type (the type provided to [`AppLauncher::launch`]).
    ///
    /// [`AppLauncher::launch`]: struct.AppLauncher.html#method.launch
    pub fn set_menu<T: Any>(&mut self, menu: MenuDesc<T>) {
        self.state.set_menu(menu);
    }
});

// methods on event, update, and lifecycle
impl_context_method!(
    EventCtx<'_, '_>,
    UpdateCtx<'_, '_>,
    LifeCycleCtx<'_, '_>,
    LayoutCtx<'_, '_>,
    {
        /// Submit a [`Command`] to be run after this event is handled.
        ///
        /// Commands are run in the order they are submitted; all commands
        /// submitted during the handling of an event are executed before
        /// the [`update`] method is called; events submitted during [`update`]
        /// are handled after painting.
        ///
        /// [`Command`]: struct.Command.html
        /// [`update`]: trait.Widget.html#tymethod.update
        pub fn submit_command(
            &mut self,
            cmd: impl Into<Command>,
            target: impl Into<Option<Target>>,
        ) {
            self.state.submit_command(cmd.into(), target.into())
        }
    }
);

impl EventCtx<'_, '_> {
    /// Set the cursor icon.
    ///
    /// Call this when handling a mouse move event, to set the cursor for the
    /// widget. A container widget can safely call this method, then recurse
    /// to its children, as a sequence of calls within an event propagation
    /// only has the effect of the last one (ie no need to worry about
    /// flashing).
    ///
    /// This method is expected to be called mostly from the [`MouseMove`]
    /// event handler, but can also be called in response to other events,
    /// for example pressing a key to change the behavior of a widget.
    ///
    /// [`MouseMove`]: enum.Event.html#variant.MouseMove
    pub fn set_cursor(&mut self, cursor: &Cursor) {
        *self.cursor = Some(cursor.clone());
    }

    /// Set the "active" state of the widget.
    ///
    /// See [`EventCtx::is_active`](struct.EventCtx.html#method.is_active).
    pub fn set_active(&mut self, active: bool) {
        self.widget_state.is_active = active;
        // TODO: plumb mouse grab through to platform (through druid-shell)
    }

    /// Create a new window.
    /// `T` must be the application's root `Data` type (the type provided to [`AppLauncher::launch`]).
    ///
    /// [`AppLauncher::launch`]: struct.AppLauncher.html#method.launch
    pub fn new_window<T: Any>(&mut self, desc: WindowDesc<T>) {
        if self.state.root_app_data_type == TypeId::of::<T>() {
            self.submit_command(
                Command::new(commands::NEW_WINDOW, SingleUse::new(Box::new(desc))),
                Target::Global,
            );
        } else {
            const MSG: &str = "WindowDesc<T> - T must match the application data type.";
            if cfg!(debug_assertions) {
                panic!(MSG);
            } else {
                log::error!("EventCtx::new_window: {}", MSG)
            }
        }
    }

    /// Show the context menu in the window containing the current widget.
    /// `T` must be the application's root `Data` type (the type provided to [`AppLauncher::launch`]).
    ///
    /// [`AppLauncher::launch`]: struct.AppLauncher.html#method.launch
    pub fn show_context_menu<T: Any>(&mut self, menu: ContextMenu<T>) {
        if self.state.root_app_data_type == TypeId::of::<T>() {
            self.submit_command(
                Command::new(commands::SHOW_CONTEXT_MENU, Box::new(menu)),
                Target::Window(self.state.window_id),
            );
        } else {
            const MSG: &str = "ContextMenu<T> - T must match the application data type.";
            if cfg!(debug_assertions) {
                panic!(MSG);
            } else {
                log::error!("EventCtx::show_context_menu: {}", MSG)
            }
        }
    }

    /// Set the event as "handled", which stops its propagation to other
    /// widgets.
    pub fn set_handled(&mut self) {
        self.is_handled = true;
    }

    /// Determine whether the event has been handled by some other widget.
    pub fn is_handled(&self) -> bool {
        self.is_handled
    }

    /// Request keyboard focus.
    ///
    /// Because only one widget can be focused at a time, multiple focus requests
    /// from different widgets during a single event cycle means that the last
    /// widget that requests focus will override the previous requests.
    ///
    /// See [`is_focused`] for more information about focus.
    ///
    /// [`is_focused`]: struct.EventCtx.html#method.is_focused
    pub fn request_focus(&mut self) {
        // We need to send the request even if we're currently focused,
        // because we may have a sibling widget that already requested focus
        // and we have no way of knowing that yet. We need to override that
        // to deliver on the "last focus request wins" promise.
        let id = self.widget_id();
        self.widget_state.request_focus = Some(FocusChange::Focus(id));
    }

    /// Transfer focus to the next focusable widget.
    ///
    /// This should only be called by a widget that currently has focus.
    ///
    /// See [`is_focused`] for more information about focus.
    ///
    /// [`is_focused`]: struct.EventCtx.html#method.is_focused
    pub fn focus_next(&mut self) {
        if self.is_focused() {
            self.widget_state.request_focus = Some(FocusChange::Next);
        } else {
            log::warn!("focus_next can only be called by the currently focused widget");
        }
    }

    /// Transfer focus to the previous focusable widget.
    ///
    /// This should only be called by a widget that currently has focus.
    ///
    /// See [`is_focused`] for more information about focus.
    ///
    /// [`is_focused`]: struct.EventCtx.html#method.is_focused
    pub fn focus_prev(&mut self) {
        if self.is_focused() {
            self.widget_state.request_focus = Some(FocusChange::Previous);
        } else {
            log::warn!("focus_prev can only be called by the currently focused widget");
        }
    }

    /// Give up focus.
    ///
    /// This should only be called by a widget that currently has focus.
    ///
    /// See [`is_focused`] for more information about focus.
    ///
    /// [`is_focused`]: struct.EventCtx.html#method.is_focused
    pub fn resign_focus(&mut self) {
        if self.is_focused() {
            self.widget_state.request_focus = Some(FocusChange::Resign);
        } else {
            log::warn!(
                "resign_focus can only be called by the currently focused widget ({:?})",
                self.widget_id()
            );
        }
    }

    /// Request an update cycle.
    ///
    /// After this, `update` will be called on the widget in the next update cycle, even
    /// if there's not a data change.
    ///
    /// The use case for this method is when a container widget synthesizes data for its
    /// children. This is appropriate in specialized cases, but before reaching for this
    /// method, consider whether it might be better to refactor to be more idiomatic, in
    /// particular to make that data available in the app state.
    pub fn request_update(&mut self) {
        self.widget_state.request_update = true;
    }
}

impl UpdateCtx<'_, '_> {
    pub fn has_requested_update(&mut self) -> bool {
        self.widget_state.request_update
    }
}

impl LifeCycleCtx<'_, '_> {
    /// Registers a child widget.
    ///
    /// This should only be called in response to a `LifeCycle::WidgetAdded` event.
    ///
    /// In general, you should not need to call this method; it is handled by
    /// the `WidgetPod`.
    pub fn register_child(&mut self, child_id: WidgetId) {
        self.widget_state.children.add(&child_id);
    }

    /// Register this widget to be eligile to accept focus automatically.
    ///
    /// This should only be called in response to a [`LifeCycle::WidgetAdded`] event.
    ///
    /// See [`EventCtx::is_focused`] for more information about focus.
    ///
    /// [`LifeCycle::WidgetAdded`]: enum.Lifecycle.html#variant.WidgetAdded
    /// [`EventCtx::is_focused`]: struct.EventCtx.html#method.is_focused
    pub fn register_for_focus(&mut self) {
        self.widget_state.focus_chain.push(self.widget_id());
    }
}

impl LayoutCtx<'_, '_> {
    /// Set explicit paint [`Insets`] for this widget.
    ///
    /// You are not required to set explicit paint bounds unless you need
    /// to paint outside of your layout bounds. In this case, the argument
    /// should be an [`Insets`] struct that indicates where your widget
    /// needs to overpaint, relative to its bounds.
    ///
    /// For more information, see [`WidgetPod::paint_insets`].
    ///
    /// [`Insets`]: struct.Insets.html
    /// [`WidgetPod::paint_insets`]: struct.WidgetPod.html#method.paint_insets
    pub fn set_paint_insets(&mut self, insets: impl Into<Insets>) {
        self.widget_state.paint_insets = insets.into().nonnegative();
    }
}

impl PaintCtx<'_, '_, '_> {
    /// The depth in the tree of the currently painting widget.
    ///
    /// This may be used in combination with [`paint_with_z_index`] in order
    /// to correctly order painting operations.
    ///
    /// The `depth` here may not be exact; it is only guaranteed that a child will
    /// have a greater depth than its parent.
    ///
    /// [`paint_with_z_index`]: #method.paint_with_z_index
    #[inline]
    pub fn depth(&self) -> u32 {
        self.depth
    }

    /// Returns the region that needs to be repainted.
    #[inline]
    pub fn region(&self) -> &Region {
        &self.region
    }

    /// Creates a temporary `PaintCtx` with a new visible region, and calls
    /// the provided function with that `PaintCtx`.
    ///
    /// This is used by containers to ensure that their children have the correct
    /// visible region given their layout.
    pub fn with_child_ctx(&mut self, region: impl Into<Region>, f: impl FnOnce(&mut PaintCtx)) {
        let mut child_ctx = PaintCtx {
            render_ctx: self.render_ctx,
            state: self.state,
            widget_state: self.widget_state,
            z_ops: Vec::new(),
            region: region.into(),
            depth: self.depth + 1,
        };
        f(&mut child_ctx);
        self.z_ops.append(&mut child_ctx.z_ops);
    }

    /// Saves the current context, executes the closures, and restores the context.
    ///
    /// This is useful if you would like to transform or clip or otherwise
    /// modify the drawing context but do not want that modification to
    /// effect other widgets.
    ///
    /// # Examples
    ///
    /// ```
    /// # use druid::{Env, PaintCtx, RenderContext, theme};
    /// # struct T;
    /// # impl T {
    /// fn paint(&mut self, ctx: &mut PaintCtx, _data: &T, env: &Env) {
    ///     let clip_rect = ctx.size().to_rect().inset(5.0);
    ///     ctx.with_save(|ctx| {
    ///         ctx.clip(clip_rect);
    ///         ctx.stroke(clip_rect, &env.get(theme::PRIMARY_DARK), 5.0);
    ///     });
    /// }
    /// # }
    /// ```
    pub fn with_save(&mut self, f: impl FnOnce(&mut PaintCtx)) {
        if let Err(e) = self.render_ctx.save() {
            log::error!("Failed to save RenderContext: '{}'", e);
            return;
        }

        f(self);

        if let Err(e) = self.render_ctx.restore() {
            log::error!("Failed to restore RenderContext: '{}'", e);
        }
    }

    /// Allows to specify order for paint operations.
    ///
    /// Larger `z_index` indicate that an operation will be executed later.
    pub fn paint_with_z_index(
        &mut self,
        z_index: u32,
        paint_func: impl FnOnce(&mut PaintCtx) + 'static,
    ) {
        let current_transform = self.render_ctx.current_transform();
        self.z_ops.push(ZOrderPaintOp {
            z_index,
            paint_func: Box::new(paint_func),
            transform: current_transform,
        })
    }
}

impl<'a> ContextState<'a> {
    pub(crate) fn new<T: 'static>(
        command_queue: &'a mut CommandQueue,
        window: &'a WindowHandle,
        window_id: WindowId,
        focus_widget: Option<WidgetId>,
    ) -> Self {
        ContextState {
            command_queue,
            window,
            window_id,
            focus_widget,
            root_app_data_type: TypeId::of::<T>(),
        }
    }

    fn submit_command(&mut self, command: Command, target: Option<Target>) {
        let target = target.unwrap_or_else(|| self.window_id.into());
        self.command_queue.push_back((target, command))
    }

    fn set_menu<T: Any>(&mut self, menu: MenuDesc<T>) {
        if self.root_app_data_type == TypeId::of::<T>() {
            self.submit_command(
                Command::new(commands::SET_MENU, Box::new(menu)),
                Some(Target::Window(self.window_id)),
            );
        } else {
            const MSG: &str = "MenuDesc<T> - T must match the application data type.";
            if cfg!(debug_assertions) {
                panic!(MSG);
            } else {
                log::error!("EventCtx::set_menu: {}", MSG)
            }
        }
    }

    fn request_timer(&self, widget_state: &mut WidgetState, deadline: Duration) -> TimerToken {
        let timer_token = self.window.request_timer(deadline);
        widget_state.add_timer(timer_token);
        timer_token
    }
}

<<<<<<< HEAD
impl Region {
    /// An empty region.
    pub const EMPTY: Region = Region(Rect::ZERO);

    /// Returns the smallest `Rect` that encloses the entire region.
    pub fn to_rect(&self) -> Rect {
        self.0
    }

    /// Returns `true` if `self` intersects with `other`.
    #[inline]
    pub fn intersects(&self, other: Rect) -> bool {
        self.0.intersect(other).area() > 0.
    }

    /// Returns `true` if this region is empty.
    pub fn is_empty(&self) -> bool {
        self.0.width() <= 0.0 || self.0.height() <= 0.0
    }

    /// Adds a new `Rect` to this region.
    ///
    /// This differs from `Rect::union` in its treatment of empty rectangles: an empty rectangle has
    /// no effect on the union.
    pub(crate) fn add_rect(&mut self, rect: Rect) {
        if self.is_empty() {
            self.0 = rect;
        } else if rect.width() > 0.0 && rect.height() > 0.0 {
            self.0 = self.0.union(rect);
        }
    }

    /// Modifies this region by including everything in the other region.
    pub(crate) fn merge_with(&mut self, other: Region) {
        self.add_rect(other.0);
    }

    /// Modifies this region by intersecting it with the given rectangle.
    pub(crate) fn intersect_with(&mut self, rect: Rect) {
        self.0 = self.0.intersect(rect);
    }

    pub(crate) fn transform_by(&mut self, transform: Affine) {
        self.0 = transform.transform_rect_bbox(self.0);
    }
}

impl std::ops::AddAssign<Vec2> for Region {
    fn add_assign(&mut self, offset: Vec2) {
        self.0 = self.0 + offset;
    }
}

impl std::ops::SubAssign<Vec2> for Region {
    fn sub_assign(&mut self, offset: Vec2) {
        self.0 = self.0 - offset;
    }
}

impl From<Rect> for Region {
    fn from(src: Rect) -> Region {
        // We maintain the invariant that the width/height of the rect are non-negative.
        Region(src.abs())
    }
}

=======
>>>>>>> 61c98824
impl<'c> Deref for PaintCtx<'_, '_, 'c> {
    type Target = Piet<'c>;

    fn deref(&self) -> &Self::Target {
        self.render_ctx
    }
}

impl<'c> DerefMut for PaintCtx<'_, '_, 'c> {
    fn deref_mut(&mut self) -> &mut Self::Target {
        self.render_ctx
    }
}<|MERGE_RESOLUTION|>--- conflicted
+++ resolved
@@ -682,75 +682,6 @@
     }
 }
 
-<<<<<<< HEAD
-impl Region {
-    /// An empty region.
-    pub const EMPTY: Region = Region(Rect::ZERO);
-
-    /// Returns the smallest `Rect` that encloses the entire region.
-    pub fn to_rect(&self) -> Rect {
-        self.0
-    }
-
-    /// Returns `true` if `self` intersects with `other`.
-    #[inline]
-    pub fn intersects(&self, other: Rect) -> bool {
-        self.0.intersect(other).area() > 0.
-    }
-
-    /// Returns `true` if this region is empty.
-    pub fn is_empty(&self) -> bool {
-        self.0.width() <= 0.0 || self.0.height() <= 0.0
-    }
-
-    /// Adds a new `Rect` to this region.
-    ///
-    /// This differs from `Rect::union` in its treatment of empty rectangles: an empty rectangle has
-    /// no effect on the union.
-    pub(crate) fn add_rect(&mut self, rect: Rect) {
-        if self.is_empty() {
-            self.0 = rect;
-        } else if rect.width() > 0.0 && rect.height() > 0.0 {
-            self.0 = self.0.union(rect);
-        }
-    }
-
-    /// Modifies this region by including everything in the other region.
-    pub(crate) fn merge_with(&mut self, other: Region) {
-        self.add_rect(other.0);
-    }
-
-    /// Modifies this region by intersecting it with the given rectangle.
-    pub(crate) fn intersect_with(&mut self, rect: Rect) {
-        self.0 = self.0.intersect(rect);
-    }
-
-    pub(crate) fn transform_by(&mut self, transform: Affine) {
-        self.0 = transform.transform_rect_bbox(self.0);
-    }
-}
-
-impl std::ops::AddAssign<Vec2> for Region {
-    fn add_assign(&mut self, offset: Vec2) {
-        self.0 = self.0 + offset;
-    }
-}
-
-impl std::ops::SubAssign<Vec2> for Region {
-    fn sub_assign(&mut self, offset: Vec2) {
-        self.0 = self.0 - offset;
-    }
-}
-
-impl From<Rect> for Region {
-    fn from(src: Rect) -> Region {
-        // We maintain the invariant that the width/height of the rect are non-negative.
-        Region(src.abs())
-    }
-}
-
-=======
->>>>>>> 61c98824
 impl<'c> Deref for PaintCtx<'_, '_, 'c> {
     type Target = Piet<'c>;
 

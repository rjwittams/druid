// Copyright 2019 The Druid Authors.
//
// Licensed under the Apache License, Version 2.0 (the "License");
// you may not use this file except in compliance with the License.
// You may obtain a copy of the License at
//
//     http://www.apache.org/licenses/LICENSE-2.0
//
// Unless required by applicable law or agreed to in writing, software
// distributed under the License is distributed on an "AS IS" BASIS,
// WITHOUT WARRANTIES OR CONDITIONS OF ANY KIND, either express or implied.
// See the License for the specific language governing permissions and
// limitations under the License.

//! GTK window creation and management.

use std::any::Any;
use std::cell::{Cell, RefCell};
use std::convert::TryFrom;
use std::ffi::c_void;
use std::ffi::OsString;
use std::os::raw::{c_int, c_uint};
use std::ptr;
use std::slice;
use std::sync::{Arc, Mutex, Weak};
use std::time::Instant;

use anyhow::anyhow;
use cairo::Surface;
use gdk::{EventKey, EventMask, ModifierType, ScrollDirection, WindowExt, WindowTypeHint};
use gio::ApplicationExt;
use gtk::prelude::*;
use gtk::{AccelGroup, ApplicationWindow, DrawingArea};

use crate::kurbo::{Point, Rect, Size, Vec2};
use crate::piet::{Piet, PietText, RenderContext};

use crate::common_util::IdleCallback;
use crate::dialog::{FileDialogOptions, FileDialogType, FileInfo};
use crate::error::Error as ShellError;
use crate::keyboard::{KbKey, KeyEvent, KeyState, Modifiers};
use crate::mouse::{Cursor, MouseButton, MouseButtons, MouseEvent};
use crate::region::Region;
use crate::scale::{Scalable, Scale, ScaledArea};
<<<<<<< HEAD
use crate::window::{IdleToken, TimerToken, WinHandler, WindowLevel};
=======
>>>>>>> a0693f9d
use crate::window;
use crate::window::{IdleToken, TimerToken, WinHandler, WindowLevel};

use super::application::Application;
use super::dialog;
use super::keycodes;
use super::menu::Menu;
use super::util;

/// The platform target DPI.
///
/// GTK considers 96 the default value which represents a 1.0 scale factor.
const SCALE_TARGET_DPI: f64 = 96.0;

/// Taken from https://gtk-rs.org/docs-src/tutorial/closures
/// It is used to reduce the boilerplate of setting up gtk callbacks
/// Example:
/// ```
/// button.connect_clicked(clone!(handle => move |_| { ... }))
/// ```
/// is equivalent to:
/// ```
/// {
///     let handle = handle.clone();
///     button.connect_clicked(move |_| { ... })
/// }
/// ```
macro_rules! clone {
    (@param _) => ( _ );
    (@param $x:ident) => ( $x );
    ($($n:ident),+ => move || $body:expr) => (
        {
            $( let $n = $n.clone(); )+
            move || $body
        }
    );
    ($($n:ident),+ => move |$($p:tt),+| $body:expr) => (
        {
            $( let $n = $n.clone(); )+
            move |$(clone!(@param $p),)+| $body
        }
    );
}

#[derive(Clone, Default)]
pub struct WindowHandle {
    pub(crate) state: Weak<WindowState>,
}

/// Builder abstraction for creating new windows
pub(crate) struct WindowBuilder {
    app: Application,
    handler: Option<Box<dyn WinHandler>>,
    title: String,
    menu: Option<Menu>,
    position: Option<Point>,
    level: Option<WindowLevel>,
<<<<<<< HEAD
    state: Option<WindowSizeState>,
=======
    state: Option<window::WindowState>,
>>>>>>> a0693f9d
    size: Size,
    min_size: Option<Size>,
    resizable: bool,
    show_titlebar: bool,
}

#[derive(Clone)]
pub struct IdleHandle {
    idle_queue: Arc<Mutex<Vec<IdleKind>>>,
    state: Weak<WindowState>,
}

/// This represents different Idle Callback Mechanism
enum IdleKind {
    Callback(Box<dyn IdleCallback>),
    Token(IdleToken),
}

pub(crate) struct WindowState {
    window: ApplicationWindow,
    scale: Cell<Scale>,
    area: Cell<ScaledArea>,
    /// Used to determine whether to honor close requests from the system: we inhibit them unless
    /// this is true, and this gets set to true when our client requests a close.
    closing: Cell<bool>,
    drawing_area: DrawingArea,
    // A cairo surface for us to render to; we copy this to the drawing_area whenever necessary.
    // This extra buffer is necessitated by DrawingArea's painting model: when our paint callback
    // is called, we are given a cairo context that's already clipped to the invalid region. This
    // doesn't match up with our painting model, because we need to call `prepare_paint` before we
    // know what the invalid region is.
    //
    // The way we work around this is by always invalidating the entire DrawingArea whenever we
    // need repainting; this ensures that GTK gives us an unclipped cairo context. Meanwhile, we
    // keep track of the actual invalid region. We use that region to render onto `surface`, which
    // we then copy onto `drawing_area`.
    surface: RefCell<Option<Surface>>,
    // The size of `surface` in pixels. This could be bigger than `drawing_area`.
    surface_size: RefCell<(i32, i32)>,
    // The invalid region, in display points.
    invalid: RefCell<Region>,
    pub(crate) handler: RefCell<Box<dyn WinHandler>>,
    idle_queue: Arc<Mutex<Vec<IdleKind>>>,
    current_keycode: RefCell<Option<u16>>,
}

impl WindowBuilder {
    pub fn new(app: Application) -> WindowBuilder {
        WindowBuilder {
            app,
            handler: None,
            title: String::new(),
            menu: None,
            size: Size::new(500.0, 400.0),
            position: None,
            level: None,
            state: None,
            min_size: None,
            resizable: true,
            show_titlebar: true,
        }
    }

    pub fn set_handler(&mut self, handler: Box<dyn WinHandler>) {
        self.handler = Some(handler);
    }

    pub fn set_size(&mut self, size: Size) {
        self.size = size;
    }

    pub fn set_min_size(&mut self, size: Size) {
        self.min_size = Some(size);
    }

    pub fn resizable(&mut self, resizable: bool) {
        self.resizable = resizable;
    }

    pub fn show_titlebar(&mut self, show_titlebar: bool) {
        self.show_titlebar = show_titlebar;
    }

    pub fn set_position(&mut self, position: Point) {
        self.position = Some(position);
    }

<<<<<<< HEAD
    pub fn set_level(&mut self, level:WindowLevel) {
        self.level = Some(level);
    }

    pub fn set_window_state(&mut self, window::WindowState) {
=======
    pub fn set_level(&mut self, level: WindowLevel) {
        self.level = Some(level);
    }

    pub fn set_window_state(&mut self, state: window::WindowState) {
>>>>>>> a0693f9d
        self.state = Some(state);
    }

    pub fn set_title(&mut self, title: impl Into<String>) {
        self.title = title.into();
    }

    pub fn set_menu(&mut self, menu: Menu) {
        self.menu = Some(menu);
    }

    pub fn build(self) -> Result<WindowHandle, ShellError> {
        let handler = self
            .handler
            .expect("Tried to build a window without setting the handler");

        let window = ApplicationWindow::new(self.app.gtk_app());

        window.set_title(&self.title);
        window.set_resizable(self.resizable);
        window.set_decorated(self.show_titlebar);

        // Get the scale factor based on the GTK reported DPI
        let scale_factor =
            window.get_display().get_default_screen().get_resolution() / SCALE_TARGET_DPI;
        let scale = Scale::new(scale_factor, scale_factor);
        let area = ScaledArea::from_dp(self.size, scale);
        let size_px = area.size_px();

        window.set_default_size(size_px.width as i32, size_px.height as i32);

        let accel_group = AccelGroup::new();
        window.add_accel_group(&accel_group);

        let vbox = gtk::Box::new(gtk::Orientation::Vertical, 0);
        window.add(&vbox);
        let drawing_area = gtk::DrawingArea::new();

        let win_state = Arc::new(WindowState {
            window,
            scale: Cell::new(scale),
            area: Cell::new(area),
            closing: Cell::new(false),
            drawing_area,
            surface: RefCell::new(None),
            surface_size: RefCell::new((0, 0)),
            invalid: RefCell::new(Region::EMPTY),
            handler: RefCell::new(handler),
            idle_queue: Arc::new(Mutex::new(vec![])),
            current_keycode: RefCell::new(None),
        });

        self.app
            .gtk_app()
            .connect_shutdown(clone!(win_state => move |_| {
                // this ties a clone of Arc<WindowState> to the ApplicationWindow to keep it alive
                // when the ApplicationWindow is destroyed, the last Arc is dropped
                // and any Weak<WindowState> will be None on upgrade()
                let _ = &win_state;
            }));

        let mut handle = WindowHandle {
            state: Arc::downgrade(&win_state),
        };
        if let Some(level) = self.level {
            handle.set_level(level);
        }
        if let Some(pos) = self.position {
            handle.set_position(pos);
        }
        if let Some(state) = self.state {
            handle.set_window_state(state)
        }

        if let Some(menu) = self.menu {
            let menu = menu.into_gtk_menubar(&handle, &accel_group);
            vbox.pack_start(&menu, false, false, 0);
        }

        win_state.drawing_area.set_events(
            EventMask::EXPOSURE_MASK
                | EventMask::POINTER_MOTION_MASK
                | EventMask::LEAVE_NOTIFY_MASK
                | EventMask::BUTTON_PRESS_MASK
                | EventMask::BUTTON_RELEASE_MASK
                | EventMask::KEY_PRESS_MASK
                | EventMask::ENTER_NOTIFY_MASK
                | EventMask::KEY_RELEASE_MASK
                | EventMask::SCROLL_MASK
                | EventMask::SMOOTH_SCROLL_MASK,
        );

        win_state.drawing_area.set_can_focus(true);
        win_state.drawing_area.grab_focus();

        win_state
            .drawing_area
            .connect_enter_notify_event(|widget, _| {
                widget.grab_focus();

                Inhibit(true)
            });

        // Set the minimum size
        if let Some(min_size_dp) = self.min_size {
            let min_area = ScaledArea::from_dp(min_size_dp, scale);
            let min_size_px = min_area.size_px();
            win_state
                .drawing_area
                .set_size_request(min_size_px.width as i32, min_size_px.height as i32);
        }

        win_state.drawing_area.connect_draw(clone!(handle => move |widget, context| {
            if let Some(state) = handle.state.upgrade() {
                let mut scale = state.scale.get();
                let mut scale_changed = false;
                // Check if the GTK reported DPI has changed,
                // so that we can change our scale factor without restarting the application.
                if let Some(scale_factor) = state.window.get_window()
                    .map(|w| w.get_display().get_default_screen().get_resolution() / SCALE_TARGET_DPI) {
                    let reported_scale = Scale::new(scale_factor, scale_factor);
                    if scale != reported_scale {
                        scale = reported_scale;
                        state.scale.set(scale);
                        scale_changed = true;
                        if let Ok(mut handler_borrow) = state.handler.try_borrow_mut() {
                            handler_borrow.scale(scale);
                        } else {
                            log::warn!("Failed to inform the handler of scale change because it was already borrowed");
                        }
                    }
                }

                // Create a new cairo surface if necessary (either because there is no surface, or
                // because the size or scale changed).
                let extents = widget.get_allocation();
                let size_px = Size::new(extents.width as f64, extents.height as f64);
                let no_surface = state.surface.try_borrow().map(|x| x.is_none()).ok() == Some(true);
                if no_surface || scale_changed || state.area.get().size_px() != size_px {
                    let area = ScaledArea::from_px(size_px, scale);
                    let size_dp = area.size_dp();
                    state.area.set(area);
                    if let Err(e) = state.resize_surface(extents.width, extents.height) {
                        log::error!("Failed to resize surface: {}", e);
                    }
                    if let Ok(mut handler_borrow) = state.handler.try_borrow_mut() {
                        handler_borrow.size(size_dp);
                    } else {
                        log::warn!("Failed to inform the handler of a resize because it was already borrowed");
                    }
                    state.invalidate_rect(size_dp.to_rect());
                }

                if let Ok(mut handler_borrow) = state.handler.try_borrow_mut() {
                    // Note that we aren't holding any RefCell borrows here (except for the
                    // WinHandler itself), because prepare_paint can call back into our WindowHandle
                    // (most likely for invalidation).
                    handler_borrow.prepare_paint();

                    let surface = state.surface.try_borrow();
                    if let Ok(Some(surface)) = surface.as_ref().map(|s| s.as_ref()) {
                        if let Ok(mut invalid) = state.invalid.try_borrow_mut() {
                            let surface_context = cairo::Context::new(surface);

                            // Clip to the invalid region, in order that our surface doesn't get
                            // messed up if there's any painting outside them.
                            for rect in invalid.rects() {
                                surface_context.rectangle(rect.x0, rect.y0, rect.width(), rect.height());
                            }
                            surface_context.clip();

                            surface_context.scale(scale.x(), scale.y());
                            let mut piet_context = Piet::new(&surface_context);
                            handler_borrow.paint(&mut piet_context, &invalid);
                            if let Err(e) = piet_context.finish() {
                                log::error!("piet error on render: {:?}", e);
                            }

                            // Copy the entire surface to the drawing area (not just the invalid
                            // region, because there might be parts of the drawing area that were
                            // invalidated by external forces).
                            let alloc = widget.get_allocation();
                            context.set_source_surface(&surface, 0.0, 0.0);
                            context.rectangle(0.0, 0.0, alloc.width as f64, alloc.height as f64);
                            context.fill();

                            invalid.clear();
                        } else {
                            log::warn!("Drawing was skipped because the invalid region was borrowed");
                        }
                    } else {
                        log::warn!("Drawing was skipped because there was no surface");
                    }
                } else {
                    log::warn!("Drawing was skipped because the handler was already borrowed");
                }
            }

            Inhibit(false)
        }));

        win_state.drawing_area.connect_button_press_event(clone!(handle => move |_widget, event| {
            if let Some(state) = handle.state.upgrade() {
                if let Ok(mut handler) = state.handler.try_borrow_mut() {
                    if let Some(button) = get_mouse_button(event.get_button()) {
                        let scale = state.scale.get();
                        let button_state = event.get_state();
                        handler.mouse_down(
                            &MouseEvent {
                                pos: Point::from(event.get_position()).to_dp(scale),
                                buttons: get_mouse_buttons_from_modifiers(button_state).with(button),
                                mods: get_modifiers(button_state),
                                count: get_mouse_click_count(event.get_event_type()),
                                focus: false,
                                button,
                                wheel_delta: Vec2::ZERO
                            },
                        );
                    }
                } else {
                    log::warn!("GTK event was dropped because the handler was already borrowed");
                }
            }

            Inhibit(true)
        }));

        win_state.drawing_area.connect_button_release_event(clone!(handle => move |_widget, event| {
            if let Some(state) = handle.state.upgrade() {
                if let Ok(mut handler) = state.handler.try_borrow_mut() {
                    if let Some(button) = get_mouse_button(event.get_button()) {
                        let scale = state.scale.get();
                        let button_state = event.get_state();
                        handler.mouse_up(
                            &MouseEvent {
                                pos: Point::from(event.get_position()).to_dp(scale),
                                buttons: get_mouse_buttons_from_modifiers(button_state).without(button),
                                mods: get_modifiers(button_state),
                                count: 0,
                                focus: false,
                                button,
                                wheel_delta: Vec2::ZERO
                            },
                        );
                    }
                } else {
                    log::warn!("GTK event was dropped because the handler was already borrowed");
                }
            }

            Inhibit(true)
        }));

        win_state.drawing_area.connect_motion_notify_event(clone!(handle => move |_widget, motion| {
            if let Some(state) = handle.state.upgrade() {
                let scale = state.scale.get();
                let motion_state = motion.get_state();
                let mouse_event = MouseEvent {
                    pos: Point::from(motion.get_position()).to_dp(scale),
                    buttons: get_mouse_buttons_from_modifiers(motion_state),
                    mods: get_modifiers(motion_state),
                    count: 0,
                    focus: false,
                    button: MouseButton::None,
                    wheel_delta: Vec2::ZERO
                };

                if let Ok(mut handler) = state.handler.try_borrow_mut() {
                    handler.mouse_move(&mouse_event);
                } else {
                    log::warn!("GTK event was dropped because the handler was already borrowed");
                }
            }

            Inhibit(true)
        }));

        win_state.drawing_area.connect_leave_notify_event(clone!(handle => move |_widget, crossing| {
            if let Some(state) = handle.state.upgrade() {
                let scale = state.scale.get();
                let crossing_state = crossing.get_state();
                let mouse_event = MouseEvent {
                    pos: Point::from(crossing.get_position()).to_dp(scale),
                    buttons: get_mouse_buttons_from_modifiers(crossing_state),
                    mods: get_modifiers(crossing_state),
                    count: 0,
                    focus: false,
                    button: MouseButton::None,
                    wheel_delta: Vec2::ZERO
                };

                if let Ok(mut handler) = state.handler.try_borrow_mut() {
                    handler.mouse_move(&mouse_event);
                } else {
                    log::warn!("GTK event was dropped because the handler was already borrowed");
                }
            }

            Inhibit(true)
        }));

        win_state.drawing_area.connect_scroll_event(clone!(handle => move |_widget, scroll| {
            if let Some(state) = handle.state.upgrade() {
                let scale = state.scale.get();
                let mods = get_modifiers(scroll.get_state());

                // The magic "120"s are from Microsoft's documentation for WM_MOUSEWHEEL.
                // They claim that one "tick" on a scroll wheel should be 120 units.
                let shift = mods.shift();
                let wheel_delta = match scroll.get_direction() {
                    ScrollDirection::Up if shift => Some(Vec2::new(-120.0, 0.0)),
                    ScrollDirection::Up => Some(Vec2::new(0.0, -120.0)),
                    ScrollDirection::Down if shift => Some(Vec2::new(120.0, 0.0)),
                    ScrollDirection::Down => Some(Vec2::new(0.0, 120.0)),
                    ScrollDirection::Left => Some(Vec2::new(-120.0, 0.0)),
                    ScrollDirection::Right => Some(Vec2::new(120.0, 0.0)),
                    ScrollDirection::Smooth => {
                        //TODO: Look at how gtk's scroll containers implements it
                        let (mut delta_x, mut delta_y) = scroll.get_delta();
                        delta_x *= 120.;
                        delta_y *= 120.;
                        if shift {
                            delta_x += delta_y;
                            delta_y = 0.;
                        }
                        Some(Vec2::new(delta_x, delta_y))
                    }
                    e => {
                        eprintln!(
                            "Warning: the Druid widget got some whacky scroll direction {:?}",
                            e
                        );
                        None
                    }
                };

                if let Some(wheel_delta) = wheel_delta {
                    let mouse_event = MouseEvent {
                        pos: Point::from(scroll.get_position()).to_dp(scale),
                        buttons: get_mouse_buttons_from_modifiers(scroll.get_state()),
                        mods,
                        count: 0,
                        focus: false,
                        button: MouseButton::None,
                        wheel_delta
                    };

                    if let Ok(mut handler) = state.handler.try_borrow_mut() {
                        handler.wheel(&mouse_event);
                    } else {
                        log::info!("GTK event was dropped because the handler was already borrowed");
                    }
                }
            }

            Inhibit(true)
        }));

        win_state.drawing_area.connect_key_press_event(clone!(handle => move |_widget, key| {
            if let Some(state) = handle.state.upgrade() {

                let mut current_keycode = state.current_keycode.borrow_mut();
                let hw_keycode = key.get_hardware_keycode();
                let repeat = *current_keycode == Some(hw_keycode);

                *current_keycode = Some(hw_keycode);

                if let Ok(mut handler) = state.handler.try_borrow_mut() {
                    handler.key_down(make_key_event(key, repeat, KeyState::Down));
                } else {
                    log::info!("GTK event was dropped because the handler was already borrowed");
                }
            }

            Inhibit(true)
        }));

        win_state.drawing_area.connect_key_release_event(clone!(handle => move |_widget, key| {
            if let Some(state) = handle.state.upgrade() {

                let mut current_keycode = state.current_keycode.borrow_mut();
                if *current_keycode == Some(key.get_hardware_keycode()) {
                    *current_keycode = None;
                }

                if let Ok(mut handler) = state.handler.try_borrow_mut() {
                    handler.key_up(make_key_event(key, false, KeyState::Up));
                } else {
                    log::info!("GTK event was dropped because the handler was already borrowed");
                }
            }

            Inhibit(true)
        }));

        win_state
            .window
            .connect_delete_event(clone!(handle => move |_widget, _ev| {
                if let Some(state) = handle.state.upgrade() {
                    state.handler.borrow_mut().request_close();
                    Inhibit(!state.closing.get())
                } else {
                    Inhibit(false)
                }
            }));

        win_state
            .drawing_area
            .connect_destroy(clone!(handle => move |_widget| {
                if let Some(state) = handle.state.upgrade() {
                    state.handler.borrow_mut().destroy();
                }
            }));

        vbox.pack_end(&win_state.drawing_area, true, true, 0);
        win_state.drawing_area.realize();
        win_state
            .drawing_area
            .get_window()
            .expect("realize didn't create window")
            .set_event_compression(false);

        let mut handler = win_state.handler.borrow_mut();
        handler.connect(&handle.clone().into());
        handler.scale(scale);
        handler.size(self.size);

        Ok(handle)
    }
}

impl WindowState {
    fn resize_surface(&self, width: i32, height: i32) -> Result<(), anyhow::Error> {
        fn next_size(x: i32) -> i32 {
            // We round up to the nearest multiple of `accuracy`, which is between x/2 and x/4.
            // Don't bother rounding to anything smaller than 32 = 2^(7-1).
            let accuracy = 1 << ((32 - x.leading_zeros()).max(7) - 2);
            let mask = accuracy - 1;
            (x + mask) & !mask
        }

        let mut surface = self.surface.borrow_mut();
        let mut cur_size = self.surface_size.borrow_mut();
        let (width, height) = (next_size(width), next_size(height));
        if surface.is_none() || *cur_size != (width, height) {
            *cur_size = (width, height);
            if let Some(s) = surface.as_ref() {
                s.finish();
            }
            *surface = None;

            if let Some(w) = self.drawing_area.get_window() {
                *surface = w.create_similar_surface(cairo::Content::Color, width, height);
                if surface.is_none() {
                    return Err(anyhow!("create_similar_surface failed"));
                }
            } else {
                return Err(anyhow!("drawing area has no window"));
            }
        }
        Ok(())
    }

    /// Queues a call to `prepare_paint` and `paint`, but without marking any region for
    /// invalidation.
    fn request_anim_frame(&self) {
        self.window.queue_draw();
    }

    /// Invalidates a rectangle, given in display points.
    fn invalidate_rect(&self, rect: Rect) {
        if let Ok(mut region) = self.invalid.try_borrow_mut() {
            let scale = self.scale.get();
            // We prefer to invalidate an integer number of pixels.
            let rect = rect.to_px(scale).expand().to_dp(scale);
            region.add_rect(rect);
            self.window.queue_draw();
        } else {
            log::warn!("Not invalidating rect because region already borrowed");
        }
    }
}

impl WindowHandle {
    pub fn show(&self) {
        if let Some(state) = self.state.upgrade() {
            state.window.show_all();
        }
    }

    pub fn resizable(&self, resizable: bool) {
        if let Some(state) = self.state.upgrade() {
            state.window.set_resizable(resizable)
        }
    }

    pub fn show_titlebar(&self, show_titlebar: bool) {
        if let Some(state) = self.state.upgrade() {
            state.window.set_decorated(show_titlebar)
        }
    }

    pub fn set_position(&self, position: Point) {
        if let Some(state) = self.state.upgrade() {
            state.window.move_(position.x as i32, position.y as i32)
        }
    }

    pub fn get_position(&self) -> Point {
        if let Some(state) = self.state.upgrade() {
            let (x, y) = state.window.get_position();
            Point::new(x as f64, y as f64)
        } else {
            Point::new(0.0, 0.0)
        }
    }

<<<<<<< HEAD
    pub fn set_level(&self, level:WindowLevel) {
        if let Some(state) = self.state.upgrade(){
            let hint = match level{
=======
    pub fn set_level(&self, level: WindowLevel) {
        if let Some(state) = self.state.upgrade() {
            let hint = match level {
>>>>>>> a0693f9d
                WindowLevel::AppWindow => WindowTypeHint::Normal,
                WindowLevel::Tooltip => WindowTypeHint::Tooltip,
                WindowLevel::DropDown => WindowTypeHint::DropdownMenu,
                WindowLevel::Modal => WindowTypeHint::Dialog,
            };

            state.window.set_type_hint(hint);
        }
    }

    pub fn set_size(&self, size: Size) {
        if let Some(state) = self.state.upgrade() {
            state.window.resize(size.width as i32, size.height as i32)
        }
    }

    pub fn get_size(&self) -> Size {
        if let Some(state) = self.state.upgrade() {
            let (x, y) = state.window.get_size();
            Size::new(x as f64, y as f64)
        } else {
            log::warn!("Could not get size for GTK window");
            Size::new(0., 0.)
        }
    }

    pub fn set_window_state(&mut self, size_state: window::WindowState) {
        use window::WindowState::{MAXIMIZED, MINIMIZED, RESTORED};
        let cur_size_state = self.get_window_state();
        if let Some(state) = self.state.upgrade() {
            match (size_state, cur_size_state) {
                (s1, s2) if s1 == s2 => (),
                (MAXIMIZED, _) => state.window.maximize(),
                (MINIMIZED, _) => state.window.iconify(),
                (RESTORED, MAXIMIZED) => state.window.unmaximize(),
                (RESTORED, MINIMIZED) => state.window.deiconify(),
                (RESTORED, RESTORED) => (), // Unreachable
            }

            state.window.unmaximize();
        }
    }

    pub fn get_window_state(&self) -> window::WindowState {
        use window::WindowState::{MAXIMIZED, MINIMIZED, RESTORED};
        if let Some(state) = self.state.upgrade() {
            if state.window.is_maximized() {
                return MAXIMIZED;
            } else if let Some(window) = state.window.get_parent_window() {
                let state = window.get_state();
                if (state & gdk::WindowState::ICONIFIED) == gdk::WindowState::ICONIFIED {
                    return MINIMIZED;
                }
            }
        }
        RESTORED
    }

    pub fn handle_titlebar(&self, _val: bool) {
        log::warn!("WindowHandle::handle_titlebar is currently unimplemented for gtk.");
    }

    /// Close the window.
    pub fn close(&self) {
        if let Some(state) = self.state.upgrade() {
            state.closing.set(true);
            state.window.close();
        }
    }

    /// Bring this window to the front of the window stack and give it focus.
    pub fn bring_to_front_and_focus(&self) {
        if let Some(state) = self.state.upgrade() {
            // TODO(gtk/misc): replace with present_with_timestamp if/when druid-shell
            // has a system to get the correct input time, as GTK discourages present
            state.window.present();
        }
    }

    /// Request a new paint, but without invalidating anything.
    pub fn request_anim_frame(&self) {
        if let Some(state) = self.state.upgrade() {
            state.request_anim_frame();
        }
    }

    /// Request invalidation of the entire window contents.
    pub fn invalidate(&self) {
        if let Some(state) = self.state.upgrade() {
            self.invalidate_rect(state.area.get().size_dp().to_rect());
        }
    }

    /// Request invalidation of one rectangle, which is given in display points relative to the
    /// drawing area.
    pub fn invalidate_rect(&self, rect: Rect) {
        if let Some(state) = self.state.upgrade() {
            state.invalidate_rect(rect);
        }
    }

    pub fn text(&self) -> PietText {
        PietText::new()
    }

    pub fn request_timer(&self, deadline: Instant) -> TimerToken {
        let interval = deadline
            .checked_duration_since(Instant::now())
            .unwrap_or_default()
            .as_millis();
        let interval = match u32::try_from(interval) {
            Ok(iv) => iv,
            Err(_) => {
                log::warn!("timer duration exceeds gtk max of 2^32 millis");
                u32::max_value()
            }
        };

        let token = TimerToken::next();
        let handle = self.clone();

        glib::timeout_add(interval, move || {
            if let Some(state) = handle.state.upgrade() {
                if let Ok(mut handler_borrow) = state.handler.try_borrow_mut() {
                    handler_borrow.timer(token);
                    return glib::Continue(false);
                }
            }
            glib::Continue(true)
        });
        token
    }

    pub fn set_cursor(&mut self, cursor: &Cursor) {
        if let Some(gdk_window) = self.state.upgrade().and_then(|s| s.window.get_window()) {
            let cursor = make_gdk_cursor(cursor, &gdk_window);
            gdk_window.set_cursor(cursor.as_ref());
        }
    }

    pub fn open_file_sync(&mut self, options: FileDialogOptions) -> Option<FileInfo> {
        self.file_dialog(FileDialogType::Open, options)
            .ok()
            .map(|s| FileInfo { path: s.into() })
    }

    pub fn save_as_sync(&mut self, options: FileDialogOptions) -> Option<FileInfo> {
        self.file_dialog(FileDialogType::Save, options)
            .ok()
            .map(|s| FileInfo { path: s.into() })
    }

    /// Get a handle that can be used to schedule an idle task.
    pub fn get_idle_handle(&self) -> Option<IdleHandle> {
        self.state.upgrade().map(|s| IdleHandle {
            idle_queue: s.idle_queue.clone(),
            state: Arc::downgrade(&s),
        })
    }

    /// Get the `Scale` of the window.
    pub fn get_scale(&self) -> Result<Scale, ShellError> {
        Ok(self
            .state
            .upgrade()
            .ok_or(ShellError::WindowDropped)?
            .scale
            .get())
    }

    pub fn set_menu(&self, menu: Menu) {
        if let Some(state) = self.state.upgrade() {
            let window = &state.window;

            let accel_group = AccelGroup::new();
            window.add_accel_group(&accel_group);

            let vbox = window.get_children()[0]
                .clone()
                .downcast::<gtk::Box>()
                .unwrap();

            let first_child = &vbox.get_children()[0];
            if first_child.is::<gtk::MenuBar>() {
                vbox.remove(first_child);
            }
            let menubar = menu.into_gtk_menubar(&self, &accel_group);
            vbox.pack_start(&menubar, false, false, 0);
            menubar.show_all();
        }
    }

    pub fn show_context_menu(&self, menu: Menu, _pos: Point) {
        if let Some(state) = self.state.upgrade() {
            let window = &state.window;

            let accel_group = AccelGroup::new();
            window.add_accel_group(&accel_group);

            let menu = menu.into_gtk_menu(&self, &accel_group);
            menu.set_property_attach_widget(Some(window));
            menu.show_all();
            menu.popup_easy(3, gtk::get_current_event_time());
        }
    }

    pub fn set_title(&self, title: impl Into<String>) {
        if let Some(state) = self.state.upgrade() {
            state.window.set_title(&(title.into()));
        }
    }

    fn file_dialog(
        &self,
        ty: FileDialogType,
        options: FileDialogOptions,
    ) -> Result<OsString, ShellError> {
        if let Some(state) = self.state.upgrade() {
            dialog::get_file_dialog_path(state.window.upcast_ref(), ty, options)
        } else {
            Err(anyhow!("Cannot upgrade state from weak pointer to arc").into())
        }
    }
}

unsafe impl Send for IdleHandle {}
// WindowState needs to be Send + Sync so it can be passed into glib closures
unsafe impl Send for WindowState {}
unsafe impl Sync for WindowState {}

impl IdleHandle {
    /// Add an idle handler, which is called (once) when the message loop
    /// is empty. The idle handler will be run from the main UI thread, and
    /// won't be scheduled if the associated view has been dropped.
    ///
    /// Note: the name "idle" suggests that it will be scheduled with a lower
    /// priority than other UI events, but that's not necessarily the case.
    pub fn add_idle_callback<F>(&self, callback: F)
    where
        F: FnOnce(&dyn Any) + Send + 'static,
    {
        let mut queue = self.idle_queue.lock().unwrap();
        if let Some(state) = self.state.upgrade() {
            if queue.is_empty() {
                queue.push(IdleKind::Callback(Box::new(callback)));
                glib::idle_add(move || run_idle(&state));
            } else {
                queue.push(IdleKind::Callback(Box::new(callback)));
            }
        }
    }

    pub fn add_idle_token(&self, token: IdleToken) {
        let mut queue = self.idle_queue.lock().unwrap();
        if let Some(state) = self.state.upgrade() {
            if queue.is_empty() {
                queue.push(IdleKind::Token(token));
                glib::idle_add(move || run_idle(&state));
            } else {
                queue.push(IdleKind::Token(token));
            }
        }
    }
}

fn run_idle(state: &Arc<WindowState>) -> glib::source::Continue {
    util::assert_main_thread();
    if let Ok(mut handler) = state.handler.try_borrow_mut() {
        let queue: Vec<_> = std::mem::replace(&mut state.idle_queue.lock().unwrap(), Vec::new());

        for item in queue {
            match item {
                IdleKind::Callback(it) => it.call(handler.as_any()),
                IdleKind::Token(it) => handler.idle(it),
            }
        }
    } else {
        log::warn!("Delaying idle callbacks because the handler is borrowed.");
        // Keep trying to reschedule this idle callback, because we haven't had a chance
        // to empty the idle queue. Returning glib::source::Continue(true) achieves this but
        // causes 100% CPU usage, apparently because glib likes to call us back very quickly.
        let state = Arc::clone(state);
        glib::timeout_add(16, move || run_idle(&state));
    }
    glib::source::Continue(false)
}

fn make_gdk_cursor(cursor: &Cursor, gdk_window: &gdk::Window) -> Option<gdk::Cursor> {
    gdk::Cursor::from_name(
        &gdk_window.get_display(),
        match cursor {
            // cursor name values from https://www.w3.org/TR/css-ui-3/#cursor
            Cursor::Arrow => "default",
            Cursor::IBeam => "text",
            Cursor::Crosshair => "crosshair",
            Cursor::OpenHand => "grab",
            Cursor::NotAllowed => "not-allowed",
            Cursor::ResizeLeftRight => "ew-resize",
            Cursor::ResizeUpDown => "ns-resize",
        },
    )
}

fn get_mouse_button(button: u32) -> Option<MouseButton> {
    match button {
        1 => Some(MouseButton::Left),
        2 => Some(MouseButton::Middle),
        3 => Some(MouseButton::Right),
        // GDK X backend interprets button press events for button 4-7 as scroll events
        8 => Some(MouseButton::X1),
        9 => Some(MouseButton::X2),
        _ => None,
    }
}

fn get_mouse_buttons_from_modifiers(modifiers: gdk::ModifierType) -> MouseButtons {
    let mut buttons = MouseButtons::new();
    if modifiers.contains(ModifierType::BUTTON1_MASK) {
        buttons.insert(MouseButton::Left);
    }
    if modifiers.contains(ModifierType::BUTTON2_MASK) {
        buttons.insert(MouseButton::Middle);
    }
    if modifiers.contains(ModifierType::BUTTON3_MASK) {
        buttons.insert(MouseButton::Right);
    }
    // TODO: Determine X1/X2 state (do caching ourselves if needed)
    //       Checking for BUTTON4_MASK/BUTTON5_MASK does not work with GDK X,
    //       because those are wheel events instead.
    if modifiers.contains(ModifierType::BUTTON4_MASK) {
        buttons.insert(MouseButton::X1);
    }
    if modifiers.contains(ModifierType::BUTTON5_MASK) {
        buttons.insert(MouseButton::X2);
    }
    buttons
}

fn get_mouse_click_count(event_type: gdk::EventType) -> u8 {
    match event_type {
        gdk::EventType::ButtonPress => 1,
        gdk::EventType::DoubleButtonPress => 2,
        gdk::EventType::TripleButtonPress => 3,
        gdk::EventType::ButtonRelease => 0,
        _ => {
            log::warn!("Unexpected mouse click event type: {:?}", event_type);
            0
        }
    }
}

const MODIFIER_MAP: &[(gdk::ModifierType, Modifiers)] = &[
    (ModifierType::SHIFT_MASK, Modifiers::SHIFT),
    (ModifierType::MOD1_MASK, Modifiers::ALT),
    (ModifierType::CONTROL_MASK, Modifiers::CONTROL),
    (ModifierType::META_MASK, Modifiers::META),
    (ModifierType::LOCK_MASK, Modifiers::CAPS_LOCK),
    // Note: this is the usual value on X11, not sure how consistent it is.
    // Possibly we should use `Keymap::get_num_lock_state()` instead.
    (ModifierType::MOD2_MASK, Modifiers::NUM_LOCK),
];

fn get_modifiers(modifiers: gdk::ModifierType) -> Modifiers {
    let mut result = Modifiers::empty();
    for &(gdk_mod, modifier) in MODIFIER_MAP {
        if modifiers.contains(gdk_mod) {
            result |= modifier;
        }
    }
    result
}

fn make_key_event(key: &EventKey, repeat: bool, state: KeyState) -> KeyEvent {
    let keyval = key.get_keyval();
    let hardware_keycode = key.get_hardware_keycode();

    let keycode = hardware_keycode_to_keyval(hardware_keycode).unwrap_or_else(|| keyval.clone());

    let text = gdk::keys::keyval_to_unicode(*keyval);
    let mods = get_modifiers(key.get_state());
    let key = keycodes::raw_key_to_key(keyval).unwrap_or_else(|| {
        if let Some(c) = text {
            if c >= ' ' && c != '\x7f' {
                KbKey::Character(c.to_string())
            } else {
                KbKey::Unidentified
            }
        } else {
            KbKey::Unidentified
        }
    });
    let code = keycodes::hardware_keycode_to_code(hardware_keycode);
    let location = keycodes::raw_key_to_location(keycode);
    let is_composing = false;

    KeyEvent {
        key,
        code,
        location,
        mods,
        repeat,
        is_composing,
        state,
    }
}

/// Map a hardware keycode to a keyval by performing a lookup in the keymap and finding the
/// keyval with the lowest group and level
fn hardware_keycode_to_keyval(keycode: u16) -> Option<keycodes::RawKey> {
    use glib::translate::FromGlib;
    unsafe {
        let keymap = gdk_sys::gdk_keymap_get_default();

        let mut nkeys = 0;
        let mut keys: *mut gdk_sys::GdkKeymapKey = ptr::null_mut();
        let mut keyvals: *mut c_uint = ptr::null_mut();

        // call into gdk to retrieve the keyvals and keymap keys
        gdk_sys::gdk_keymap_get_entries_for_keycode(
            keymap,
            c_uint::from(keycode),
            &mut keys as *mut *mut gdk_sys::GdkKeymapKey,
            &mut keyvals as *mut *mut c_uint,
            &mut nkeys as *mut c_int,
        );

        if nkeys > 0 {
            let keyvals_slice = slice::from_raw_parts(keyvals, nkeys as usize);
            let keys_slice = slice::from_raw_parts(keys, nkeys as usize);

            let resolved_keyval = keys_slice.iter().enumerate().find_map(|(i, key)| {
                if key.group == 0 && key.level == 0 {
                    Some(keycodes::RawKey::from_glib(keyvals_slice[i]))
                } else {
                    None
                }
            });

            // notify glib to free the allocated arrays
            glib_sys::g_free(keyvals as *mut c_void);
            glib_sys::g_free(keys as *mut c_void);

            resolved_keyval
        } else {
            None
        }
    }
}<|MERGE_RESOLUTION|>--- conflicted
+++ resolved
@@ -42,10 +42,6 @@
 use crate::mouse::{Cursor, MouseButton, MouseButtons, MouseEvent};
 use crate::region::Region;
 use crate::scale::{Scalable, Scale, ScaledArea};
-<<<<<<< HEAD
-use crate::window::{IdleToken, TimerToken, WinHandler, WindowLevel};
-=======
->>>>>>> a0693f9d
 use crate::window;
 use crate::window::{IdleToken, TimerToken, WinHandler, WindowLevel};
 
@@ -103,11 +99,7 @@
     menu: Option<Menu>,
     position: Option<Point>,
     level: Option<WindowLevel>,
-<<<<<<< HEAD
-    state: Option<WindowSizeState>,
-=======
     state: Option<window::WindowState>,
->>>>>>> a0693f9d
     size: Size,
     min_size: Option<Size>,
     resizable: bool,
@@ -195,19 +187,11 @@
         self.position = Some(position);
     }
 
-<<<<<<< HEAD
-    pub fn set_level(&mut self, level:WindowLevel) {
-        self.level = Some(level);
-    }
-
-    pub fn set_window_state(&mut self, window::WindowState) {
-=======
     pub fn set_level(&mut self, level: WindowLevel) {
         self.level = Some(level);
     }
 
     pub fn set_window_state(&mut self, state: window::WindowState) {
->>>>>>> a0693f9d
         self.state = Some(state);
     }
 
@@ -725,15 +709,9 @@
         }
     }
 
-<<<<<<< HEAD
-    pub fn set_level(&self, level:WindowLevel) {
-        if let Some(state) = self.state.upgrade(){
-            let hint = match level{
-=======
     pub fn set_level(&self, level: WindowLevel) {
         if let Some(state) = self.state.upgrade() {
             let hint = match level {
->>>>>>> a0693f9d
                 WindowLevel::AppWindow => WindowTypeHint::Normal,
                 WindowLevel::Tooltip => WindowTypeHint::Tooltip,
                 WindowLevel::DropDown => WindowTypeHint::DropdownMenu,

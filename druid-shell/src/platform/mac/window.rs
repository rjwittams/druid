--- conflicted
+++ resolved
@@ -188,7 +188,6 @@
         self.show_titlebar = show_titlebar;
     }
 
-<<<<<<< HEAD
     pub fn set_level(&mut self, level:WindowLevel) {
         log::info!("Set level mac builder {:?}", level);
         self.level = Some(level);
@@ -198,20 +197,8 @@
         self.position = Some(position)
     }
 
-    pub fn maximized(&mut self) {
-        self.maximized = true;
-    }
-
-    pub fn minimized(&mut self) {
-        self.minimized = true;
-=======
-    pub fn set_position(&mut self, _position: Point) {
-        log::warn!("WindowBuilder::set_position is currently unimplemented for mac platforms.");
-    }
-
-    pub fn set_window_state(&self, _state: WindowSizeState) {
-        log::warn!("WindowBuilder::set_window_state is currently unimplemented for mac platforms.");
->>>>>>> 196fbe90
+    pub fn set_window_state(&self, state: WindowSizeState) {
+        self.state = state;
     }
 
     pub fn set_title(&mut self, title: impl Into<String>) {
@@ -945,7 +932,6 @@
     // TODO: Implement this
     pub fn show_titlebar(&self, _show_titlebar: bool) {}
 
-<<<<<<< HEAD
     // Need to translate mac y coords, as they start from bottom left
     pub fn set_position(&self, position: Point) {
         unsafe {
@@ -1000,6 +986,15 @@
         }
     }
 
+    pub fn set_window_state(&self, _state: WindowSizeState) {
+        log::warn!("WindowHandle::set_window_state is currently unimplemented for Mac.");
+    }
+
+    pub fn get_window_state(&self) -> WindowSizeState {
+        log::warn!("WindowHandle::get_window_state is currently unimplemented for Mac.");
+        WindowSizeState::RESTORED
+    }
+
     pub fn maximize(&self) {
         unsafe {
             let window: id = msg_send![*self.nsview.load(), window];
@@ -1015,33 +1010,6 @@
 
             let () = msg_send![window, performMiniaturize:self];
         }
-=======
-    pub fn set_position(&self, _position: Point) {
-        log::warn!("WindowHandle::set_position is currently unimplemented for Mac.");
-    }
-
-    pub fn get_position(&self) -> Point {
-        log::warn!("WindowHandle::get_position is currently unimplemented for Mac.");
-        Point::new(0.0, 0.0)
-    }
-
-    pub fn set_size(&self, _size: Size) {
-        log::warn!("WindowHandle::set_size is currently unimplemented for Mac.");
-    }
-
-    pub fn get_size(&self) -> Size {
-        log::warn!("WindowHandle::get_size is currently unimplemented for Mac.");
-        Size::new(0.0, 0.0)
-    }
-
-    pub fn set_window_state(&self, _state: WindowSizeState) {
-        log::warn!("WindowHandle::set_window_state is currently unimplemented for Mac.");
-    }
-
-    pub fn get_window_state(&self) -> WindowSizeState {
-        log::warn!("WindowHandle::get_window_state is currently unimplemented for Mac.");
-        WindowSizeState::RESTORED
->>>>>>> 196fbe90
     }
 
     pub fn handle_titlebar(&self, _val: bool) {

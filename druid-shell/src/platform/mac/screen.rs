--- conflicted
+++ resolved
@@ -24,11 +24,7 @@
 pub(crate) fn get_monitors() -> Vec<Monitor> {
     unsafe {
         let screens: id = msg_send![class![NSScreen], screens];
-<<<<<<< HEAD
-        let mut monitors_build = Vec::<(Rect, Rect)>::new();
-=======
         let mut monitors = Vec::<(Rect, Rect)>::new();
->>>>>>> 2156a111
         let mut total_rect = Rect::ZERO;
 
         for idx in 0..screens.count() {
@@ -38,31 +34,18 @@
             let frame_r = Rect::from_origin_size((frame.origin.x, frame.origin.y), (frame.size.width,  frame.size.height));
             let vis_frame = NSScreen::visibleFrame(screen);
             let vis_frame_r = Rect::from_origin_size(  (vis_frame.origin.x, vis_frame.origin.y), (vis_frame.size.width,  vis_frame.size.height) );
-<<<<<<< HEAD
-            monitors_build.push( (frame_r,  vis_frame_r) );
-            total_rect = total_rect.union(frame_r)
-        }
-        // TODO save this total_rect.y1 for screen coord transformations
-        // and invalidate on monitor changes
-        transform_coords(monitors_build, total_rect.y1)
-=======
             monitors.push( (frame_r, vis_frame_r) );
             total_rect = total_rect.union(frame_r)
         }
         // TODO save this total_rect.y1 for screen coord transformations in get_position/set_position
         // and invalidate on monitor changes
         transform_coords(monitors, total_rect.y1)
->>>>>>> 2156a111
     }
 }
 
 fn transform_coords(monitors_build: Vec<(Rect, Rect)>, max_y: f64) -> Vec<Monitor> {
 
-<<<<<<< HEAD
-    //Flip y and move to opposite horizontal edges (On mac, Y goes up and origin is bottom corner)
-=======
     //Flip y and move to opposite horizontal edges (On mac, Y goes up and origin is bottom left corner)
->>>>>>> 2156a111
     let fix_rect = |frame: &Rect| Rect::new(frame.x0, (max_y - frame.y0) - frame.height(),
                                            frame.x1, (max_y - frame.y1) + frame.height());
 

--- conflicted
+++ resolved
@@ -598,13 +598,8 @@
             ctx.clip(viewport);
             ctx.transform(Affine::translate(-self.scroll_offset));
 
-<<<<<<< HEAD
-            let visible = ctx.region().to_rect() + self.scroll_offset;
-
-=======
             let mut visible = ctx.region().clone();
             visible += self.scroll_offset;
->>>>>>> 61c98824
             ctx.with_child_ctx(visible, |ctx| self.child.paint_raw(ctx, data, env));
 
             self.draw_bars(ctx, viewport, env);

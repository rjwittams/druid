// Copyright 2019 The Druid Authors.
//
// Licensed under the Apache License, Version 2.0 (the "License");
// you may not use this file except in compliance with the License.
// You may obtain a copy of the License at
//
//     http://www.apache.org/licenses/LICENSE-2.0
//
// Unless required by applicable law or agreed to in writing, software
// distributed under the License is distributed on an "AS IS" BASIS,
// WITHOUT WARRANTIES OR CONDITIONS OF ANY KIND, either express or implied.
// See the License for the specific language governing permissions and
// limitations under the License.

//! Traits for handling value types.

use std::rc::Rc;
use std::sync::Arc;

use crate::kurbo::{self, ParamCurve};
use crate::piet;
use crate::shell::Scale;

pub use druid_derive::Data;

/// A trait used to represent value types.
///
/// These should be cheap to compare and cheap to clone.
///
/// See <https://sinusoid.es/lager/model.html#id2> for a well-written
/// explanation of value types (albeit within a C++ context).
///
/// ## Derive macro
///
/// In general, you can use `derive` to generate a `Data` impl for your types.
///
/// ```
/// # use std::sync::Arc;
/// # use druid::Data;
/// #[derive(Clone, Data)]
/// enum Foo {
///     Case1(i32, f32),
///     Case2 { a: String, b: Arc<i32> }
/// }
/// ```
///
/// ### Derive macro attributes
///
/// There are a number of field attributes available for use with `derive(Data)`.
///
/// - **`#[data(ignore)]`**
///
/// Skip this field when computing `same`ness.
///
/// If the type you are implementing `Data` on contains some fields that are
/// not relevant to the `Data` impl, you can ignore them with this attribute.
///
/// - **`#[data(same_fn = "path")]`**
///
/// Use a specific function to compute `same`ness.
///
/// By default, derived implementations of `Data` just call [`Data::same`]
/// recursively on each field. With this attribute, you can specify a
/// custom function that will be used instead.
///
/// This function must have a signature in the form, `fn<T>(&T, &T) -> bool`,
/// where `T` is the type of the field.
///
/// ## Collection types
///
/// `Data` is not implemented for `std` collection types, because comparing them
/// can be expensive. To use collection types with druid, there are two easy options:
/// either wrap the collection in an `Arc`, or build druid with the `im` feature,
/// which adds `Data` implementations to the collections from the [`im` crate],
/// a set of immutable data structures that fit nicely with druid.
///
/// If the `im` feature is used, the `im` crate is reexported from the root
/// of the druid crate.
///
/// ### Example:
///
/// ```
/// # use std::path::PathBuf;
/// # use std::time::Instant;
/// # use druid::Data;
/// #[derive(Clone, Data)]
/// struct PathEntry {
///     // There's no Data impl for PathBuf, but no problem
///     #[data(same_fn = "PartialEq::eq")]
///     path: PathBuf,
///     priority: usize,
///     // This field is not part of our data model.
///     #[data(ignore)]
///     last_read: Instant,
/// }
/// ```
///
/// ## C-style enums
///
/// In the case of a "c-style" enum (one that only contains unit variants,
/// that is where no variant has fields), the implementation that is generated
/// checks for equality. Therefore, such types must also implement `PartialEq`.
///
/// [`Data::same`]: trait.Data.html#tymethod.same
/// [`im` crate]: https://docs.rs/im
pub trait Data: Clone + 'static {
    //// ANCHOR: same_fn
    /// Determine whether two values are the same.
    ///
    /// This is intended to always be a fast operation. If it returns
    /// `true`, the two values *must* be equal, but two equal values
    /// need not be considered the same here, as will often be the
    /// case when two copies are separately allocated.
    ///
    /// Note that "equal" above has a slightly different meaning than
    /// `PartialEq`, for example two floating point NaN values should
    /// be considered equal when they have the same bit representation.
    fn same(&self, other: &Self) -> bool;
    //// ANCHOR_END: same_fn
}

/// A reference counted string slice.
///
/// This is a data-friendly way to represent strings in druid. Unlike `String`
/// it cannot be mutated, but unlike `String` it can be cheaply cloned.
pub type ArcStr = Arc<str>;

/// An impl of `Data` suitable for simple types.
///
/// The `same` method is implemented with equality, so the type should
/// implement `Eq` at least.
macro_rules! impl_data_simple {
    ($t:ty) => {
        impl Data for $t {
            fn same(&self, other: &Self) -> bool {
                self == other
            }
        }
    };
}

impl_data_simple!(i8);
impl_data_simple!(i16);
impl_data_simple!(i32);
impl_data_simple!(i64);
impl_data_simple!(isize);
impl_data_simple!(u8);
impl_data_simple!(u16);
impl_data_simple!(u32);
impl_data_simple!(u64);
impl_data_simple!(usize);
impl_data_simple!(char);
impl_data_simple!(bool);
//TODO: remove me!?
impl_data_simple!(String);

impl Data for f32 {
    fn same(&self, other: &Self) -> bool {
        self.to_bits() == other.to_bits()
    }
}

impl Data for f64 {
    fn same(&self, other: &Self) -> bool {
        self.to_bits() == other.to_bits()
    }
}

impl<T: ?Sized + 'static> Data for Arc<T> {
    fn same(&self, other: &Self) -> bool {
        Arc::ptr_eq(self, other)
    }
}

impl<T: ?Sized + 'static> Data for Rc<T> {
    fn same(&self, other: &Self) -> bool {
        Rc::ptr_eq(self, other)
    }
}

impl<T: Data> Data for Option<T> {
    fn same(&self, other: &Self) -> bool {
        match (self, other) {
            (Some(a), Some(b)) => a.same(b),
            (None, None) => true,
            _ => false,
        }
    }
}

impl<T: Data, U: Data> Data for Result<T, U> {
    fn same(&self, other: &Self) -> bool {
        match (self, other) {
            (Ok(a), Ok(b)) => a.same(b),
            (Err(a), Err(b)) => a.same(b),
            _ => false,
        }
    }
}

impl Data for () {
    fn same(&self, _other: &Self) -> bool {
        true
    }
}

impl<T0: Data> Data for (T0,) {
    fn same(&self, other: &Self) -> bool {
        self.0.same(&other.0)
    }
}

impl<T0: Data, T1: Data> Data for (T0, T1) {
    fn same(&self, other: &Self) -> bool {
        self.0.same(&other.0) && self.1.same(&other.1)
    }
}

impl<T0: Data, T1: Data, T2: Data> Data for (T0, T1, T2) {
    fn same(&self, other: &Self) -> bool {
        self.0.same(&other.0) && self.1.same(&other.1) && self.2.same(&other.2)
    }
}

impl<T0: Data, T1: Data, T2: Data, T3: Data> Data for (T0, T1, T2, T3) {
    fn same(&self, other: &Self) -> bool {
        self.0.same(&other.0)
            && self.1.same(&other.1)
            && self.2.same(&other.2)
            && self.3.same(&other.3)
    }
}

impl<T0: Data, T1: Data, T2: Data, T3: Data, T4: Data> Data for (T0, T1, T2, T3, T4) {
    fn same(&self, other: &Self) -> bool {
        self.0.same(&other.0)
            && self.1.same(&other.1)
            && self.2.same(&other.2)
            && self.3.same(&other.3)
            && self.4.same(&other.4)
    }
}

impl<T0: Data, T1: Data, T2: Data, T3: Data, T4: Data, T5: Data> Data for (T0, T1, T2, T3, T4, T5) {
    fn same(&self, other: &Self) -> bool {
        self.0.same(&other.0)
            && self.1.same(&other.1)
            && self.2.same(&other.2)
            && self.3.same(&other.3)
            && self.4.same(&other.4)
            && self.5.same(&other.5)
    }
}

impl Data for Scale {
    fn same(&self, other: &Self) -> bool {
        self == other
    }
}

impl Data for kurbo::Point {
    fn same(&self, other: &Self) -> bool {
        self.x.same(&other.x) && self.y.same(&other.y)
    }
}

impl Data for kurbo::Vec2 {
    fn same(&self, other: &Self) -> bool {
        self.x.same(&other.x) && self.y.same(&other.y)
    }
}

impl Data for kurbo::Size {
    fn same(&self, other: &Self) -> bool {
        self.width.same(&other.width) && self.height.same(&other.height)
    }
}

impl Data for kurbo::Affine {
    fn same(&self, other: &Self) -> bool {
        let rhs = self.as_coeffs();
        let lhs = other.as_coeffs();
        rhs.iter().zip(lhs.iter()).all(|(r, l)| r.same(l))
    }
}

impl Data for kurbo::Insets {
    fn same(&self, other: &Self) -> bool {
        self.x0.same(&other.x0)
            && self.y0.same(&other.y0)
            && self.x1.same(&other.x1)
            && self.y1.same(&other.y1)
    }
}

impl Data for kurbo::Rect {
    fn same(&self, other: &Self) -> bool {
        self.x0.same(&other.x0)
            && self.y0.same(&other.y0)
            && self.x1.same(&other.x1)
            && self.y1.same(&other.y1)
    }
}

impl Data for kurbo::RoundedRect {
    fn same(&self, other: &Self) -> bool {
        self.rect().same(&other.rect()) && self.radius().same(&self.radius())
    }
}

impl Data for kurbo::Arc {
    fn same(&self, other: &Self) -> bool {
        self.center.same(&other.center)
            && self.radii.same(&other.radii)
            && self.start_angle.same(&other.start_angle)
            && self.sweep_angle.same(&other.sweep_angle)
            && self.x_rotation.same(&other.x_rotation)
    }
}

impl Data for kurbo::PathEl {
    fn same(&self, other: &Self) -> bool {
        use kurbo::PathEl::*;
        match (self, other) {
            (MoveTo(p1), MoveTo(p2)) => p1.same(p2),
            (LineTo(p1), LineTo(p2)) => p1.same(p2),
            (QuadTo(x1, y1), QuadTo(x2, y2)) => x1.same(x2) && y1.same(y2),
            (CurveTo(x1, y1, z1), CurveTo(x2, y2, z2)) => x1.same(x2) && y1.same(y2) && z1.same(z2),
            (ClosePath, ClosePath) => true,
            _ => false,
        }
    }
}

impl Data for kurbo::PathSeg {
    fn same(&self, other: &Self) -> bool {
        use kurbo::PathSeg;
        match (self, other) {
            (PathSeg::Line(l1), PathSeg::Line(l2)) => l1.same(l2),
            (PathSeg::Quad(q1), PathSeg::Quad(q2)) => q1.same(q2),
            (PathSeg::Cubic(c1), PathSeg::Cubic(c2)) => c1.same(c2),
            _ => false,
        }
    }
}

impl Data for kurbo::BezPath {
    fn same(&self, other: &Self) -> bool {
        let rhs = self.elements();
        let lhs = other.elements();
        if rhs.len() == lhs.len() {
            rhs.iter().zip(lhs.iter()).all(|(x, y)| x.same(y))
        } else {
            false
        }
    }
}

impl Data for kurbo::Circle {
    fn same(&self, other: &Self) -> bool {
        self.center.same(&other.center) && self.radius.same(&other.radius)
    }
}

impl Data for kurbo::CubicBez {
    fn same(&self, other: &Self) -> bool {
        self.p0.same(&other.p0)
            && self.p1.same(&other.p1)
            && self.p2.same(&other.p2)
            && self.p3.same(&other.p3)
    }
}

impl Data for kurbo::Line {
    fn same(&self, other: &Self) -> bool {
        self.p0.same(&other.p0) && self.p1.same(&other.p1)
    }
}

impl Data for kurbo::ConstPoint {
    fn same(&self, other: &Self) -> bool {
        self.eval(0.).same(&other.eval(0.))
    }
}

impl Data for kurbo::QuadBez {
    fn same(&self, other: &Self) -> bool {
        self.p0.same(&other.p0) && self.p1.same(&other.p1) && self.p2.same(&other.p2)
    }
}

impl Data for piet::Color {
    fn same(&self, other: &Self) -> bool {
        self.as_rgba_u32().same(&other.as_rgba_u32())
    }
}

impl Data for piet::FontFamily {
    fn same(&self, other: &Self) -> bool {
        self == other
    }
}

<<<<<<< HEAD
=======
impl Data for piet::FontWeight {
    fn same(&self, other: &Self) -> bool {
        self == other
    }
}

impl Data for piet::FontStyle {
    fn same(&self, other: &Self) -> bool {
        self == other
    }
}

>>>>>>> 5aad9cfe
#[cfg(feature = "im")]
impl<T: Data> Data for im::Vector<T> {
    fn same(&self, other: &Self) -> bool {
        // if a vec is small enough that it doesn't require an allocation
        // it is 'inline'; in this case a pointer comparison is meaningless.
        if self.is_inline() {
            self.len() == other.len() && self.iter().zip(other.iter()).all(|(a, b)| a.same(b))
        } else {
            self.ptr_eq(other)
        }
    }
}

#[cfg(feature = "im")]
impl<K: Clone + 'static, V: Data> Data for im::HashMap<K, V> {
    fn same(&self, other: &Self) -> bool {
        self.ptr_eq(other)
    }
}

#[cfg(feature = "im")]
impl<T: Data> Data for im::HashSet<T> {
    fn same(&self, other: &Self) -> bool {
        self.ptr_eq(other)
    }
}

#[cfg(feature = "im")]
impl<K: Clone + 'static, V: Data> Data for im::OrdMap<K, V> {
    fn same(&self, other: &Self) -> bool {
        self.ptr_eq(other)
    }
}

#[cfg(feature = "im")]
impl<T: Data> Data for im::OrdSet<T> {
    fn same(&self, other: &Self) -> bool {
        self.ptr_eq(other)
    }
}

macro_rules! impl_data_for_array {
    () => {};
    ($this:tt $($rest:tt)*) => {
        impl<T: Data> Data for [T; $this] {
            fn same(&self, other: &Self) -> bool {
                self.iter().zip(other.iter()).all(|(a, b)| a.same(b))
            }
        }
        impl_data_for_array!($($rest)*);
    }
}

impl_data_for_array! { 1 2 3 4 5 6 7 8 9 10 11 12 13 14 15 16 }

#[cfg(test)]
mod test {
    use super::Data;

    #[test]
    fn array_data() {
        let input = [1u8, 0, 0, 1, 0];
        assert!(input.same(&[1u8, 0, 0, 1, 0]));
        assert!(!input.same(&[1u8, 1, 0, 1, 0]));
    }

    #[test]
    #[cfg(feature = "im")]
    fn im_data() {
        for len in 8..256 {
            let input = std::iter::repeat(0_u8).take(len).collect::<im::Vector<_>>();
            let mut inp2 = input.clone();
            assert!(input.same(&inp2));
            inp2.set(len - 1, 98);
            assert!(!input.same(&inp2));
        }
    }

    #[test]
    #[cfg(feature = "im")]
    fn im_vec_different_length() {
        let one = std::iter::repeat(0_u8).take(9).collect::<im::Vector<_>>();
        let two = std::iter::repeat(0_u8).take(10).collect::<im::Vector<_>>();
        assert!(!one.same(&two));
    }
}<|MERGE_RESOLUTION|>--- conflicted
+++ resolved
@@ -401,8 +401,6 @@
     }
 }
 
-<<<<<<< HEAD
-=======
 impl Data for piet::FontWeight {
     fn same(&self, other: &Self) -> bool {
         self == other
@@ -415,7 +413,6 @@
     }
 }
 
->>>>>>> 5aad9cfe
 #[cfg(feature = "im")]
 impl<T: Data> Data for im::Vector<T> {
     fn same(&self, other: &Self) -> bool {

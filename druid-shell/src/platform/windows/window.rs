// Copyright 2018 The Druid Authors.
//
// Licensed under the Apache License, Version 2.0 (the "License");
// you may not use this file except in compliance with the License.
// You may obtain a copy of the License at
//
//     http://www.apache.org/licenses/LICENSE-2.0
//
// Unless required by applicable law or agreed to in writing, software
// distributed under the License is distributed on an "AS IS" BASIS,
// WITHOUT WARRANTIES OR CONDITIONS OF ANY KIND, either express or implied.
// See the License for the specific language governing permissions and
// limitations under the License.

//! Creation and management of windows.

#![allow(non_snake_case, clippy::cast_lossless)]

use std::any::Any;
use std::cell::{Cell, RefCell};
use std::mem;
use std::ptr::{null, null_mut};
use std::rc::{Rc, Weak};
use std::sync::{Arc, Mutex};

use log::{debug, error, warn};
use winapi::ctypes::{c_int, c_void};
use winapi::shared::dxgi::*;
use winapi::shared::dxgi1_2::*;
use winapi::shared::dxgiformat::*;
use winapi::shared::dxgitype::*;
use winapi::shared::minwindef::*;
use winapi::shared::windef::*;
use winapi::shared::winerror::*;
use winapi::um::d2d1::*;
use winapi::um::errhandlingapi::GetLastError;
use winapi::um::unknwnbase::*;
use winapi::um::winnt::*;
use winapi::um::winuser::*;

use piet_common::d2d::{D2DFactory, DeviceContext};
use piet_common::dwrite::DwriteFactory;

use crate::platform::windows::HwndRenderTarget;

use crate::kurbo::{Point, Rect, Size, Vec2};
use crate::piet::{Piet, RenderContext};

use super::accels::register_accel;
use super::application::Application;
use super::dcomp::{D3D11Device, DCompositionDevice, DCompositionTarget, DCompositionVisual};
use super::dialog::get_file_dialog_path;
use super::error::Error;
use super::keyboard::KeyboardState;
use super::menu::Menu;
use super::paint;
use super::timers::TimerSlots;
use super::util::{self, as_result, FromWide, ToWide, OPTIONAL_FUNCTIONS};

use crate::common_util::IdleCallback;
use crate::dialog::{FileDialogOptions, FileDialogType, FileInfo};
use crate::error::Error as ShellError;
use crate::keyboard::{KbKey, KeyState};
use crate::mouse::{Cursor, MouseButton, MouseButtons, MouseEvent};
use crate::scale::{Scale, Scalable, ScaledArea};
use crate::window::{IdleToken, Text, TimerToken, WinHandler, WindowLevel};

use crate::window::WindowState as WindowSizeState; // Avoid name conflict.

/// The platform target DPI.
///
/// Windows considers 96 the default value which represents a 1.0 scale factor.
pub(crate) const SCALE_TARGET_DPI: f64 = 96.0;

extern "system" {
    pub fn DwmFlush();
}

/// Builder abstraction for creating new windows.
pub(crate) struct WindowBuilder {
    app: Application,
    handler: Option<Box<dyn WinHandler>>,
    title: String,
    menu: Option<Menu>,
    present_strategy: PresentStrategy,
    resizable: bool,
    show_titlebar: bool,
    size: Size,
    min_size: Option<Size>,
    position: Point,
<<<<<<< HEAD
    maximized: bool,
    minimized: bool,
=======
    state: WindowSizeState,
>>>>>>> 196fbe90
}

#[derive(Clone, Copy, PartialEq, Eq, Debug)]
/// It's very tricky to get smooth dynamics (especially resizing) and
/// good performance on Windows. This setting lets clients experiment
/// with different strategies.
pub enum PresentStrategy {
    /// Don't try to use DXGI at all, only create Hwnd render targets.
    /// Note: on Windows 7 this is the only mode available.
    Hwnd,

    /// Corresponds to the swap effect DXGI_SWAP_EFFECT_SEQUENTIAL. In
    /// testing, it causes diagonal banding artifacts with Nvidia
    /// adapters, and incremental present doesn't work. However, it
    /// is compatible with GDI (such as menus).
    #[allow(dead_code)]
    Sequential,

    /// Corresponds to the swap effect DXGI_SWAP_EFFECT_FLIP_SEQUENTIAL.
    /// In testing, it seems to perform well (including allowing smooth
    /// resizing when the frame can be rendered quickly), but isn't
    /// compatible with GDI.
    Flip,

    /// Corresponds to the swap effect DXGI_SWAP_EFFECT_FLIP_SEQUENTIAL
    /// but with a redirection surface for GDI compatibility. Resize is
    /// very laggy and artifacty.
    FlipRedirect,
}

#[derive(Clone)]
pub struct WindowHandle {
    dwrite_factory: DwriteFactory,
    state: Weak<WindowState>,
}

<<<<<<< HEAD
enum WindowSizeState {
    Maximize,
    Minimize,
}

=======
>>>>>>> 196fbe90
enum BlockingOp {
    SetPosition(Point),
    SetSize(Size),
    DecorationChanged(),
    // Needs a better name
    SetWindowSizeState(WindowSizeState),
}

/// A handle that can get used to schedule an idle handler. Note that
/// this handle is thread safe. If the handle is used after the hwnd
/// has been destroyed, probably not much will go wrong (the DS_RUN_IDLE
/// message may be sent to a stray window).
#[derive(Clone)]
pub struct IdleHandle {
    pub(crate) hwnd: HWND,
    queue: Arc<Mutex<Vec<IdleKind>>>,
}

/// This represents different Idle Callback Mechanism
enum IdleKind {
    Callback(Box<dyn IdleCallback>),
    Token(IdleToken),
}

/// This is the low level window state. All mutable contents are protected
/// by interior mutability, so we can handle reentrant calls.
struct WindowState {
    hwnd: Cell<HWND>,
    scale: Cell<Scale>,
    area: Cell<ScaledArea>,
    has_menu: Cell<bool>,
    wndproc: Box<dyn WndProc>,
    idle_queue: Arc<Mutex<Vec<IdleKind>>>,
    timers: Arc<Mutex<TimerSlots>>,
    blocked_queue: RefCell<Vec<BlockingOp>>,
    has_titlebar: Cell<bool>,
    // For resizable borders, window can still be resized with code.
    is_resizable: Cell<bool>,
    handle_titlebar: Cell<bool>,
}

/// Generic handler trait for the winapi window procedure entry point.
trait WndProc {
    fn connect(&self, handle: &WindowHandle, state: WndState);

    fn cleanup(&self, hwnd: HWND);

    fn window_proc(&self, hwnd: HWND, msg: UINT, wparam: WPARAM, lparam: LPARAM)
        -> Option<LRESULT>;
}

// State and logic for the winapi window procedure entry point. Note that this level
// implements policies such as the use of Direct2D for painting.
struct MyWndProc {
    app: Application,
    handle: RefCell<WindowHandle>,
    d2d_factory: D2DFactory,
    dwrite_factory: DwriteFactory,
    state: RefCell<Option<WndState>>,
    present_strategy: PresentStrategy,
}

/// The mutable state of the window.
struct WndState {
    handler: Box<dyn WinHandler>,
    render_target: Option<DeviceContext>,
    dcomp_state: Option<DCompState>,
    min_size: Option<Size>,
    keyboard_state: KeyboardState,
    // Stores a set of all mouse buttons that are currently holding mouse
    // capture. When the first mouse button is down on our window we enter
    // capture, and we hold it until the last mouse button is up.
    captured_mouse_buttons: MouseButtons,
    // Is this window the topmost window under the mouse cursor
    has_mouse_focus: bool,
    //TODO: track surrogate orphan
}

/// State for DirectComposition. This is optional because it is only supported
/// on 8.1 and up.
struct DCompState {
    swap_chain: *mut IDXGISwapChain1,
    dcomp_device: DCompositionDevice,
    dcomp_target: DCompositionTarget,
    swapchain_visual: DCompositionVisual,
    // True if in a drag-resizing gesture (at which point the swapchain is disabled)
    sizing: bool,
}

/// Message indicating there are idle tasks to run.
const DS_RUN_IDLE: UINT = WM_USER;

/// Message relaying a request to destroy the window.
///
/// Calling `DestroyWindow` from inside the handler is problematic
/// because it will recursively cause a `WM_DESTROY` message to be
/// sent to the window procedure, even while the handler is borrowed.
/// Thus, the message is dropped and the handler doesn't run.
///
/// As a solution, instead of immediately calling `DestroyWindow`, we
/// send this message to request destroying the window, so that at the
/// time it is handled, we can successfully borrow the handler.
pub(crate) const DS_REQUEST_DESTROY: UINT = WM_USER + 1;

/// Message relaying a request to handle dropped messages.
///
/// Rust borrow checker causes messages to be dropped
/// so instead we place them in a queue and run them when the borrow is released.
pub(crate) const DS_HANDLE_DROPPED: UINT = WM_USER + 2;

impl Default for PresentStrategy {
    fn default() -> PresentStrategy {
        // We probably want to change this, but we need GDI to work. Too bad about
        // the artifacty resizing.
        PresentStrategy::FlipRedirect
    }
}

/// Extract the buttons that are being held down from wparam in mouse events.
fn get_buttons(wparam: WPARAM) -> MouseButtons {
    let mut buttons = MouseButtons::new();
    if wparam & MK_LBUTTON != 0 {
        buttons.insert(MouseButton::Left);
    }
    if wparam & MK_RBUTTON != 0 {
        buttons.insert(MouseButton::Right);
    }
    if wparam & MK_MBUTTON != 0 {
        buttons.insert(MouseButton::Middle);
    }
    if wparam & MK_XBUTTON1 != 0 {
        buttons.insert(MouseButton::X1);
    }
    if wparam & MK_XBUTTON2 != 0 {
        buttons.insert(MouseButton::X2);
    }
    buttons
}

fn is_point_in_client_rect(hwnd: HWND, x: i32, y: i32) -> bool {
    unsafe {
        let mut client_rect = mem::MaybeUninit::uninit();
        if GetClientRect(hwnd, client_rect.as_mut_ptr()) == FALSE {
            warn!(
                "failed to get client rect: {}",
                Error::Hr(HRESULT_FROM_WIN32(GetLastError()))
            );
            return false;
        }
        let client_rect = client_rect.assume_init();
        let mouse_point = POINT { x, y };
        PtInRect(&client_rect, mouse_point) != FALSE
    }
}

impl WndState {
    fn rebuild_render_target(&mut self, d2d: &D2DFactory, scale: Scale) {
        unsafe {
            let swap_chain = self.dcomp_state.as_ref().unwrap().swap_chain;
            let rt = paint::create_render_target_dxgi(d2d, swap_chain, scale)
                .map(|rt| rt.as_device_context().expect("TODO remove this expect"));
            self.render_target = rt.ok();
        }
    }

    // Renders but does not present.
    fn render(
        &mut self,
        d2d: &D2DFactory,
        dw: &DwriteFactory,
        handle: &RefCell<WindowHandle>,
        invalid_rect: Rect,
    ) {
        let rt = self.render_target.as_mut().unwrap();
        rt.begin_draw();
        let anim;
        {
            let mut piet_ctx = Piet::new(d2d, dw, rt);
            // The documentation on DXGI_PRESENT_PARAMETERS says we "must not update any
            // pixel outside of the dirty rectangles."
            piet_ctx.clip(invalid_rect);
            anim = self.handler.paint(&mut piet_ctx, invalid_rect);
            if let Err(e) = piet_ctx.finish() {
                error!("piet error on render: {:?}", e);
            }
        }
        // Maybe should deal with lost device here...
        let res = rt.end_draw();
        if let Err(e) = res {
            error!("EndDraw error: {:?}", e);
        }
        if anim {
            let handle = handle.borrow().get_idle_handle().unwrap();
            // Note: maybe add WindowHandle as arg to idle handler so we don't need this.
            let handle2 = handle.clone();
            handle.add_idle_callback(move |_| handle2.invalidate());
        }
    }

    fn enter_mouse_capture(&mut self, hwnd: HWND, button: MouseButton) {
        if self.captured_mouse_buttons.is_empty() {
            unsafe {
                SetCapture(hwnd);
            }
        }
        self.captured_mouse_buttons.insert(button);
    }

    fn exit_mouse_capture(&mut self, button: MouseButton) -> bool {
        self.captured_mouse_buttons.remove(button);
        self.captured_mouse_buttons.is_empty()
    }
}

impl MyWndProc {
    /// Create debugging output for dropped messages due to wndproc reentrancy.
    ///
    /// In the future, we choose to do something else other than logging and dropping,
    /// such as queuing and replaying after the nested call returns.
    fn log_dropped_msg(&self, hwnd: HWND, msg: UINT, wparam: WPARAM, lparam: LPARAM) {
        error!(
            "dropped message 0x{:x}, hwnd={:?}, wparam=0x{:x}, lparam=0x{:x}",
            msg, hwnd, wparam, lparam
        );
    }

    fn with_window_state<F, R>(&self, f: F) -> R
    where
        F: FnOnce(Rc<WindowState>) -> R,
    {
        f(self
            .handle
            // Right now there aren't any mutable borrows to this.
            // TODO: Attempt to guarantee this by making mutable handle borrows useless.
            .borrow()
            .state
            .upgrade()
            .unwrap()) // WindowState drops after WM_NCDESTROY, so it's always here.
    }

    fn scale(&self) -> Scale {
        self.with_window_state(|state| state.scale.get())
    }

    fn set_scale(&self, scale: Scale) {
        self.with_window_state(move |state| state.scale.set(scale))
    }

    fn area(&self) -> ScaledArea {
        self.with_window_state(|state| state.area.get())
    }

    fn set_area(&self, area: ScaledArea) {
        self.with_window_state(move |state| state.area.set(area))
    }

    fn has_menu(&self) -> bool {
        self.with_window_state(|state| state.has_menu.get())
    }

    fn has_titlebar(&self) -> bool {
        self.with_window_state(|state| state.has_titlebar.get())
    }

    fn resizable(&self) -> bool {
        self.with_window_state(|state| state.is_resizable.get())
    }

    // Here we handle messages generated by WindowHandle
    // that needs to run after borrow is released
    fn handle_blocked(&self, op : BlockingOp) {
        if let Some(hwnd) = self.handle.borrow().get_hwnd() {
            match op {
                BlockingOp::SetSize(size) => {
                    unsafe {
                        if SetWindowPos(hwnd, HWND_TOPMOST,  0, 0, (size.width * self.scale().x()) as i32, (size.height * self.scale().y())  as i32, SWP_NOMOVE | SWP_NOZORDER) == 0 {
                            warn!(
                                "failed to move window: {}",
                                Error::Hr(HRESULT_FROM_WIN32(GetLastError()))
                            );
                        };
                    }
                },
                BlockingOp::SetPosition(position) => {
                    unsafe {
                        if SetWindowPos(hwnd, HWND_TOPMOST,  position.x as i32, position.y as i32, 0, 0, SWP_NOSIZE | SWP_NOZORDER) == 0 {
                            warn!(
                                "failed to move window: {}",
                                Error::Hr(HRESULT_FROM_WIN32(GetLastError()))
                            );
                        };
                    }
                },
                BlockingOp::DecorationChanged() => {
                    unsafe {
                        let resizable = self.resizable();
                        let titlebar = self.has_titlebar();

                        let mut style = GetWindowLongPtrW(hwnd, GWL_STYLE) as u32;
                        if style == 0 {
                            warn!(
                                "failed to get window style: {}",
                                Error::Hr(HRESULT_FROM_WIN32(GetLastError()))
                            );
                            return;
                        }

                        if !resizable {
                            style &= !(WS_THICKFRAME | WS_MAXIMIZEBOX);
                        } else {
                            style |= WS_THICKFRAME | WS_MAXIMIZEBOX;
                        }
                        if !titlebar {
                            style &= !(WS_MINIMIZEBOX | WS_SYSMENU | WS_OVERLAPPED);
                        } else {
                            style |= WS_MINIMIZEBOX | WS_SYSMENU | WS_OVERLAPPED;
                        }
                        if SetWindowLongPtrW(hwnd, GWL_STYLE, style as isize) == 0 {
                            warn!(
                                "failed to set the window style: {}",
                                Error::Hr(HRESULT_FROM_WIN32(GetLastError()))
                            );
                        }
                        if SetWindowPos(hwnd, HWND_TOPMOST, 0, 0, 0, 0, SWP_SHOWWINDOW | SWP_NOMOVE | SWP_NOZORDER | SWP_FRAMECHANGED | SWP_NOSIZE) == 0 {
                            warn!(
                                "failed to update window style: {}",
                                Error::Hr(HRESULT_FROM_WIN32(GetLastError()))
                            );
                        };
                    }
                },
                BlockingOp::SetWindowSizeState(val) => {
                    unsafe {
<<<<<<< HEAD
                        let style = GetWindowLongPtrW(hwnd, GWL_STYLE) as u32;
                        if style == 0 {
                            warn!(
                                "failed to get window style: {}",
                                Error::Hr(HRESULT_FROM_WIN32(GetLastError()))
                            );
                            return;
                        }
                        let s = match val {
                            WindowSizeState::Maximize => {
                                if (style & WS_MAXIMIZE) != 0 {
                                    SW_RESTORE
                                } else {
                                    SW_MAXIMIZE
                                }
                            },
                            WindowSizeState::Minimize => {
                                if (style & WS_MINIMIZE) != 0 {
                                    SW_RESTORE
                                } else {
                                    SW_MINIMIZE
                                }
                            },
=======
                        let s = match val {
                            WindowSizeState::MAXIMIZED => {
                                SW_MAXIMIZE
                            },
                            WindowSizeState::MINIMIZED => {
                                SW_MINIMIZE
                            },
                            WindowSizeState::RESTORED => {
                                SW_RESTORE
                            }
>>>>>>> 196fbe90
                        };
                        ShowWindow(hwnd,s);
                    }
                },
            }
        } else {
            warn!("Could not get HWND");
        }
    }

    fn handle_blocked_queue(&self) {
        let q = self.with_window_state(move |state| state.blocked_queue.replace(Vec::new()));
        for op in q {
            self.handle_blocked(op);
        }
    }
}

impl WndProc for MyWndProc {
    fn connect(&self, handle: &WindowHandle, state: WndState) {
        *self.handle.borrow_mut() = handle.clone();
        *self.state.borrow_mut() = Some(state);
        self.state
            .borrow_mut()
            .as_mut()
            .unwrap()
            .handler
            .scale(self.scale());
    }

    fn cleanup(&self, hwnd: HWND) {
        self.app.remove_window(hwnd);
    }

    #[allow(clippy::cognitive_complexity)]
    fn window_proc(
        &self,
        hwnd: HWND,
        msg: UINT,
        wparam: WPARAM,
        lparam: LPARAM,
    ) -> Option<LRESULT> {
        //println!("wndproc msg: {}", msg);
        match msg {
            WM_CREATE => {
                if let Some(state) = self.handle.borrow().state.upgrade() {
                    state.hwnd.set(hwnd);
                }
                if let Some(state) = self.state.borrow_mut().as_mut() {
                    let dcomp_state = unsafe {
                        create_dcomp_state(self.present_strategy, hwnd).unwrap_or_else(|e| {
                            warn!("Creating swapchain failed, falling back to hwnd: {:?}", e);
                            None
                        })
                    };
                    if dcomp_state.is_none() {
                        let scale = self.scale();
                        unsafe {
                            let rt = paint::create_render_target(&self.d2d_factory, hwnd, scale);
                            state.render_target = rt.ok();
                        }
                    }
                    state.dcomp_state = dcomp_state;

                    let handle = self.handle.borrow().to_owned();
                    state.handler.connect(&handle.into());
                }
                Some(0)
            }
            WM_ACTIVATE => {
                if LOWORD(wparam as u32) as u32 != 0 {
                    unsafe {
                        if SetWindowPos(hwnd, HWND_TOPMOST, 0, 0, 0, 0, SWP_SHOWWINDOW | SWP_NOMOVE | SWP_NOZORDER | SWP_FRAMECHANGED | SWP_NOSIZE) == 0 {
                            warn!(
                                "failed to update window style: {}",
                                Error::Hr(HRESULT_FROM_WIN32(GetLastError()))
                            );
                        };
                    }
                }
                Some(0)
            }
            WM_ERASEBKGND => Some(0),
            WM_SETFOCUS => {
                if let Ok(mut s) = self.state.try_borrow_mut() {
                    let s = s.as_mut().unwrap();
                    s.handler.got_focus();
                } else {
                    self.log_dropped_msg(hwnd, msg, wparam, lparam);
                }
                Some(0)
            }
            WM_PAINT => unsafe {
                if let Ok(mut s) = self.state.try_borrow_mut() {
                    let mut rect: RECT = mem::zeroed();
                    GetUpdateRect(hwnd, &mut rect, FALSE);
                    let s = s.as_mut().unwrap();
                    let scale = self.scale();
                    if s.render_target.is_none() {
                        let rt = paint::create_render_target(&self.d2d_factory, hwnd, scale);
                        s.render_target = rt.ok();
                    }
                    s.handler.rebuild_resources();
                    let rect_dp = util::recti_to_rect(rect).to_dp(self.scale());
                    s.render(
                        &self.d2d_factory,
                        &self.dwrite_factory,
                        &self.handle,
                        rect_dp,
                    );
                    if let Some(ref mut ds) = s.dcomp_state {
                        let params = DXGI_PRESENT_PARAMETERS {
                            DirtyRectsCount: 1,
                            pDirtyRects: &mut rect,
                            pScrollRect: null_mut(),
                            pScrollOffset: null_mut(),
                        };
                        if !ds.sizing {
                            (*ds.swap_chain).Present1(1, 0, &params);
                            let _ = ds.dcomp_device.commit();
                        }
                    }
                    ValidateRect(hwnd, null_mut());
                } else {
                    self.log_dropped_msg(hwnd, msg, wparam, lparam);
                }
                Some(0)
            },
            WM_DPICHANGED => unsafe {
                let x = HIWORD(wparam as u32) as f64 / SCALE_TARGET_DPI;
                let y = LOWORD(wparam as u32) as f64 / SCALE_TARGET_DPI;
                let scale = Scale::new(x, y);
                self.set_scale(scale);
                let rect: *mut RECT = lparam as *mut RECT;
                SetWindowPos(hwnd, HWND_TOPMOST, (*rect).left, (*rect).top, (*rect).right - (*rect).left, (*rect).bottom - (*rect).top, SWP_NOZORDER | SWP_FRAMECHANGED | SWP_DRAWFRAME);
                if let Ok(mut s) = self.state.try_borrow_mut() {
                    let s = s.as_mut().unwrap();
                    if s.dcomp_state.is_some() {
                        let scale = self.scale();
                        let rt = paint::create_render_target(&self.d2d_factory, hwnd, scale);
                        s.render_target = rt.ok();
                        {
                            let rect_dp = self.area().size_dp().to_rect();
                            s.handler.rebuild_resources();
                            s.render(
                                &self.d2d_factory,
                                &self.dwrite_factory,
                                &self.handle,
                                rect_dp,
                            );
                        }

                        if let Some(ref mut ds) = s.dcomp_state {
                            let _ = ds.dcomp_target.clear_root();
                            let _ = ds.dcomp_device.commit();
                            ds.sizing = true;
                        }
                    }
                } else {
                    self.log_dropped_msg(hwnd, msg, wparam, lparam);
                }
                Some(0)
            },
            WM_NCCALCSIZE => unsafe {
                // Hack to get rid of caption but keeping the borders created by it.
                if !self.has_titlebar() {
                    let style = GetWindowLongPtrW(hwnd, GWL_STYLE) as u32;
                    if style == 0 {
                        warn!(
                            "failed to get window style: {}",
                            Error::Hr(HRESULT_FROM_WIN32(GetLastError()))
                        );
                        return Some(0);
                    }
                    
                    let s: *mut NCCALCSIZE_PARAMS = lparam as *mut NCCALCSIZE_PARAMS;
                    if let Some(mut s) = s.as_mut() {
                        s.rgrc[0].top -= (31.0 * self.scale().x()) as i32;
                        if (style & WS_MAXIMIZE) != 0 {
                            s.rgrc[0].top += (7.0 * self.scale().x()) as i32;
                        }
                    }
                }
                // Let the default WinProc handle the message.
                Some(DefWindowProcW(hwnd, msg, wparam, lparam))
            },
            WM_NCHITTEST => unsafe {
                let mut hit = DefWindowProcW(hwnd, msg, wparam, lparam);
                if !self.has_titlebar() {
                    let mut rect = RECT { left: 0, top: 0, right: 0, bottom: 0};
                    if GetWindowRect(hwnd, &mut rect) == 0 {
                        warn!(
                            "failed to get window rect: {}",
                            Error::Hr(HRESULT_FROM_WIN32(GetLastError()))
                        );
                    };
                    let a = HIWORD(lparam as u32) as i16 as i32 - rect.top;
                    if  (a == 0) && (hit != HTTOPLEFT) && (hit != HTTOPRIGHT) && self.resizable() {
                        hit = HTTOP;
                    }
                }
                if hit != HTTOP {
                    let mouseDown = GetAsyncKeyState(VK_LBUTTON) < 0;

                    if self.with_window_state(|state| state.handle_titlebar.get()) && !mouseDown {
                        self.with_window_state(move |state| state.handle_titlebar.set(false));
                    };
                    
                    if self.with_window_state(|state| state.handle_titlebar.get()) &&  hit == HTCLIENT {
                        hit = HTCAPTION;
                    }
                }
                Some(hit)
            },
            WM_ENTERSIZEMOVE => unsafe {
                if let Ok(mut s) = self.state.try_borrow_mut() {
                    let s = s.as_mut().unwrap();
                    if s.dcomp_state.is_some() {
                        let scale = self.scale();
                        let rt = paint::create_render_target(&self.d2d_factory, hwnd, scale);
                        s.render_target = rt.ok();
                        {
                            let rect_dp = self.area().size_dp().to_rect();
                            s.handler.rebuild_resources();
                            s.render(
                                &self.d2d_factory,
                                &self.dwrite_factory,
                                &self.handle,
                                rect_dp,
                            );
                        }

                        if let Some(ref mut ds) = s.dcomp_state {
                            let _ = ds.dcomp_target.clear_root();
                            let _ = ds.dcomp_device.commit();
                            ds.sizing = true;
                        }
                    }
                } else {
                    self.log_dropped_msg(hwnd, msg, wparam, lparam);
                }
                None
            },
            WM_EXITSIZEMOVE => unsafe {
                if let Ok(mut s) = self.state.try_borrow_mut() {
                    let s = s.as_mut().unwrap();
                    if s.dcomp_state.is_some() {
                        let area = self.area();
                        let size_px = area.size_px();
                        let res = (*s.dcomp_state.as_mut().unwrap().swap_chain).ResizeBuffers(
                            2,
                            size_px.width as u32,
                            size_px.height as u32,
                            DXGI_FORMAT_UNKNOWN,
                            0,
                        );
                        if SUCCEEDED(res) {
                            s.handler.rebuild_resources();
                            s.rebuild_render_target(&self.d2d_factory, self.scale());
                            s.render(
                                &self.d2d_factory,
                                &self.dwrite_factory,
                                &self.handle,
                                area.size_dp().to_rect(),
                            );
                            (*s.dcomp_state.as_ref().unwrap().swap_chain).Present(0, 0);
                        } else {
                            error!("ResizeBuffers failed: 0x{:x}", res);
                        }

                        // Flush to present flicker artifact (old swapchain composited)
                        // It might actually be better to create a new swapchain here.
                        DwmFlush();

                        if let Some(ref mut ds) = s.dcomp_state {
                            let _ = ds.dcomp_target.set_root(&mut ds.swapchain_visual);
                            let _ = ds.dcomp_device.commit();
                            ds.sizing = false;
                        }
                    }
                } else {
                    self.log_dropped_msg(hwnd, msg, wparam, lparam);
                }
                None
            },
            WM_SIZE => unsafe {
                let width = LOWORD(lparam as u32) as u32;
                let height = HIWORD(lparam as u32) as u32;
                if width == 0 || height == 0 {
                    return Some(0);
                }
                if let Ok(mut s) = self.state.try_borrow_mut() {
                    let s = s.as_mut().unwrap();
                    let scale = self.scale();
                    let area = ScaledArea::from_px((width as f64, height as f64), scale);
                    let size_dp = area.size_dp();
                    self.set_area(area);
                    s.handler.size(size_dp);
                    let use_hwnd = if let Some(ref dcomp_state) = s.dcomp_state {
                        dcomp_state.sizing
                    } else {
                        true
                    };
                    if use_hwnd {
                        if let Some(ref mut rt) = s.render_target {
                            if let Some(hrt) = cast_to_hwnd(rt) {
                                let size = D2D1_SIZE_U { width, height };
                                let _ = hrt.ptr.Resize(&size);
                            }
                        }
                        if InvalidateRect(hwnd, null(), FALSE) == FALSE {
                            log::warn!(
                                "InvalidateRect failed: {}",
                                Error::Hr(HRESULT_FROM_WIN32(GetLastError()))
                            );
                        }
                    } else {
                        let res;
                        {
                            s.render_target = None;
                            res = (*s.dcomp_state.as_mut().unwrap().swap_chain).ResizeBuffers(
                                0,
                                width,
                                height,
                                DXGI_FORMAT_UNKNOWN,
                                0,
                            );
                        }
                        if SUCCEEDED(res) {
                            s.rebuild_render_target(&self.d2d_factory, scale);
                            s.render(
                                &self.d2d_factory,
                                &self.dwrite_factory,
                                &self.handle,
                                size_dp.to_rect(),
                            );
                            if let Some(ref mut dcomp_state) = s.dcomp_state {
                                (*dcomp_state.swap_chain).Present(0, 0);
                                let _ = dcomp_state.dcomp_device.commit();
                            }
                            ValidateRect(hwnd, null_mut());
                        } else {
                            error!("ResizeBuffers failed: 0x{:x}", res);
                        }
                    }
                } else {
                    self.log_dropped_msg(hwnd, msg, wparam, lparam);
                }
                Some(0)
            },
            WM_COMMAND => {
                if let Ok(mut s) = self.state.try_borrow_mut() {
                    let s = s.as_mut().unwrap();
                    s.handler.command(LOWORD(wparam as u32) as u32);
                } else {
                    self.log_dropped_msg(hwnd, msg, wparam, lparam);
                }
                Some(0)
            }
            //TODO: WM_SYSCOMMAND
            WM_CHAR | WM_SYSCHAR | WM_KEYDOWN | WM_SYSKEYDOWN | WM_KEYUP | WM_SYSKEYUP
            | WM_INPUTLANGCHANGE => {
                unsafe {
                    if let Ok(mut s) = self.state.try_borrow_mut() {
                        let s = s.as_mut().unwrap();
                        if let Some(event) =
                            s.keyboard_state.process_message(hwnd, msg, wparam, lparam)
                        {
                            // If the window doesn't have a menu, then we need to suppress ALT/F10.
                            // Otherwise we will stop getting mouse events for no gain.
                            // When we do have a menu, those keys will focus the menu.
                            let handle_menu = !self.has_menu()
                                && (event.key == KbKey::Alt || event.key == KbKey::F10);
                            match event.state {
                                KeyState::Down => {
                                    if s.handler.key_down(event) || handle_menu {
                                        return Some(0);
                                    }
                                }
                                KeyState::Up => {
                                    s.handler.key_up(event);
                                    if handle_menu {
                                        return Some(0);
                                    }
                                }
                            }
                        }
                    } else {
                        self.log_dropped_msg(hwnd, msg, wparam, lparam);
                    }
                }
                None
            }
            WM_MOUSEWHEEL | WM_MOUSEHWHEEL => {
                // TODO: apply mouse sensitivity based on
                // SPI_GETWHEELSCROLLLINES setting.
                if let Ok(mut s) = self.state.try_borrow_mut() {
                    let s = s.as_mut().unwrap();
                    let system_delta = HIWORD(wparam as u32) as i16 as f64;
                    let down_state = LOWORD(wparam as u32) as usize;
                    let mods = s.keyboard_state.get_modifiers();
                    let is_shift = mods.shift();
                    let wheel_delta = match msg {
                        WM_MOUSEWHEEL if is_shift => Vec2::new(-system_delta, 0.),
                        WM_MOUSEWHEEL => Vec2::new(0., -system_delta),
                        WM_MOUSEHWHEEL => Vec2::new(system_delta, 0.),
                        _ => unreachable!(),
                    };

                    let mut p = POINT {
                        x: LOWORD(lparam as u32) as i16 as i32,
                        y: HIWORD(lparam as u32) as i16 as i32,
                    };
                    unsafe {
                        if ScreenToClient(hwnd, &mut p) == FALSE {
                            log::warn!(
                                "ScreenToClient failed: {}",
                                Error::Hr(HRESULT_FROM_WIN32(GetLastError()))
                            );
                            return None;
                        }
                    }

                    let pos = Point::new(p.x as f64, p.y as f64).to_dp(self.scale());
                    let buttons = get_buttons(down_state);
                    let event = MouseEvent {
                        pos,
                        buttons,
                        mods,
                        count: 0,
                        focus: false,
                        button: MouseButton::None,
                        wheel_delta,
                    };
                    s.handler.wheel(&event);
                } else {
                    self.log_dropped_msg(hwnd, msg, wparam, lparam);
                }
                Some(0)
            }
            WM_MOUSEMOVE => {
                if let Ok(mut s) = self.state.try_borrow_mut() {
                    let s = s.as_mut().unwrap();
                    let x = LOWORD(lparam as u32) as i16 as i32;
                    let y = HIWORD(lparam as u32) as i16 as i32;

                    // When the mouse first enters the window client rect we need to register for the
                    // WM_MOUSELEAVE event. Note that WM_MOUSEMOVE is also called even when the
                    // window under the cursor changes without moving the mouse, for example when
                    // our window is first opened under the mouse cursor.
                    if !s.has_mouse_focus && is_point_in_client_rect(hwnd, x, y) {
                        let mut desc = TRACKMOUSEEVENT {
                            cbSize: mem::size_of::<TRACKMOUSEEVENT>() as DWORD,
                            dwFlags: TME_LEAVE,
                            hwndTrack: hwnd,
                            dwHoverTime: HOVER_DEFAULT,
                        };
                        unsafe {
                            if TrackMouseEvent(&mut desc) != FALSE {
                                s.has_mouse_focus = true;
                            } else {
                                warn!(
                                    "failed to TrackMouseEvent: {}",
                                    Error::Hr(HRESULT_FROM_WIN32(GetLastError()))
                                );
                            }
                        }
                    }

                    let pos = Point::new(x as f64, y as f64).to_dp(self.scale());
                    let mods = s.keyboard_state.get_modifiers();
                    let buttons = get_buttons(wparam);
                    let event = MouseEvent {
                        pos,
                        buttons,
                        mods,
                        count: 0,
                        focus: false,
                        button: MouseButton::None,
                        wheel_delta: Vec2::ZERO,
                    };
                    s.handler.mouse_move(&event);
                } else {
                    self.log_dropped_msg(hwnd, msg, wparam, lparam);
                }
                Some(0)
            }
            WM_MOUSELEAVE => {
                if let Ok(mut s) = self.state.try_borrow_mut() {
                    let s = s.as_mut().unwrap();
                    s.has_mouse_focus = false;
                    s.handler.mouse_leave();
                } else {
                    self.log_dropped_msg(hwnd, msg, wparam, lparam);
                }
                Some(0)
            }
            // TODO: not clear where double-click processing should happen. Currently disabled
            // because CS_DBLCLKS is not set
            WM_LBUTTONDBLCLK | WM_LBUTTONDOWN | WM_LBUTTONUP | WM_RBUTTONDBLCLK
            | WM_RBUTTONDOWN | WM_RBUTTONUP | WM_MBUTTONDBLCLK | WM_MBUTTONDOWN | WM_MBUTTONUP
            | WM_XBUTTONDBLCLK | WM_XBUTTONDOWN | WM_XBUTTONUP => {
                let mut should_release_capture = false;
                if let Some(button) = match msg {
                    WM_LBUTTONDBLCLK | WM_LBUTTONDOWN | WM_LBUTTONUP => Some(MouseButton::Left),
                    WM_RBUTTONDBLCLK | WM_RBUTTONDOWN | WM_RBUTTONUP => Some(MouseButton::Right),
                    WM_MBUTTONDBLCLK | WM_MBUTTONDOWN | WM_MBUTTONUP => Some(MouseButton::Middle),
                    WM_XBUTTONDBLCLK | WM_XBUTTONDOWN | WM_XBUTTONUP => {
                        match HIWORD(wparam as u32) {
                            XBUTTON1 => Some(MouseButton::X1),
                            XBUTTON2 => Some(MouseButton::X2),
                            w => {
                                // Should never happen with current Windows
                                log::warn!("Received an unknown XBUTTON event ({})", w);
                                None
                            }
                        }
                    }
                    _ => unreachable!(),
                } {
                    if let Ok(mut s) = self.state.try_borrow_mut() {
                        let s = s.as_mut().unwrap();
                        let count = match msg {
                            WM_LBUTTONDOWN | WM_MBUTTONDOWN | WM_RBUTTONDOWN | WM_XBUTTONDOWN => 1,
                            WM_LBUTTONDBLCLK | WM_MBUTTONDBLCLK | WM_RBUTTONDBLCLK
                            | WM_XBUTTONDBLCLK => 2,
                            WM_LBUTTONUP | WM_MBUTTONUP | WM_RBUTTONUP | WM_XBUTTONUP => 0,
                            _ => unreachable!(),
                        };
                        let x = LOWORD(lparam as u32) as i16 as i32;
                        let y = HIWORD(lparam as u32) as i16 as i32;
                        let pos = Point::new(x as f64, y as f64).to_dp(self.scale());
                        let mods = s.keyboard_state.get_modifiers();
                        let buttons = get_buttons(wparam);
                        let event = MouseEvent {
                            pos,
                            buttons,
                            mods,
                            count,
                            focus: false,
                            button,
                            wheel_delta: Vec2::ZERO,
                        };
                        if count > 0 {
                            s.enter_mouse_capture(hwnd, button);
                            s.handler.mouse_down(&event);
                        } else {
                            s.handler.mouse_up(&event);
                            should_release_capture = s.exit_mouse_capture(button);
                        }
                    } else {
                        self.log_dropped_msg(hwnd, msg, wparam, lparam);
                    }
                }

                // ReleaseCapture() is deferred: it needs to be called without having a mutable
                // reference to the window state, because it will generate a reentrant
                // WM_CAPTURECHANGED event.
                if should_release_capture {
                    unsafe {
                        if ReleaseCapture() == FALSE {
                            warn!(
                                "failed to release mouse capture: {}",
                                Error::Hr(HRESULT_FROM_WIN32(GetLastError()))
                            );
                        }
                    }
                }

                Some(0)
            }
            DS_REQUEST_DESTROY => {
                unsafe {
                    DestroyWindow(hwnd);
                }
                Some(0)
            }
            WM_DESTROY => {
                if let Ok(mut s) = self.state.try_borrow_mut() {
                    let s = s.as_mut().unwrap();
                    s.handler.destroy();
                } else {
                    self.log_dropped_msg(hwnd, msg, wparam, lparam);
                }
                Some(0)
            }
            WM_TIMER => {
                let id = wparam;
                unsafe {
                    KillTimer(hwnd, id);
                }
                let token = TimerToken::from_raw(id as u64);
                self.handle.borrow().free_timer_slot(token);
                if let Ok(mut s) = self.state.try_borrow_mut() {
                    let s = s.as_mut().unwrap();
                    s.handler.timer(token);
                }
                Some(1)
            }
            WM_CAPTURECHANGED => {
                if let Ok(mut s) = self.state.try_borrow_mut() {
                    let s = s.as_mut().unwrap();
                    s.captured_mouse_buttons.clear();
                } else {
                    self.log_dropped_msg(hwnd, msg, wparam, lparam);
                }
                Some(0)
            }
            WM_GETMINMAXINFO => {
                let min_max_info = unsafe { &mut *(lparam as *mut MINMAXINFO) };
                if let Ok(s) = self.state.try_borrow() {
                    let s = s.as_ref().unwrap();
                    if let Some(min_size_dp) = s.min_size {
                        let min_area = ScaledArea::from_dp(min_size_dp, self.scale());
                        let min_size_px = min_area.size_px();
                        min_max_info.ptMinTrackSize.x = min_size_px.width as i32;
                        min_max_info.ptMinTrackSize.y = min_size_px.height as i32;
                    }
                } else {
                    self.log_dropped_msg(hwnd, msg, wparam, lparam);
                }
                Some(0)
            }
            DS_RUN_IDLE => {
                if let Ok(mut s) = self.state.try_borrow_mut() {
                    let s = s.as_mut().unwrap();
                    let queue = self.handle.borrow().take_idle_queue();
                    for callback in queue {
                        match callback {
                            IdleKind::Callback(it) => it.call(s.handler.as_any()),
                            IdleKind::Token(token) => s.handler.idle(token),
                        }
                    }
                    Some(0)
                } else {
                    None
                }
            }
            DS_HANDLE_DROPPED => {
                self.handle_blocked_queue();
                Some(0)
            }
            _ => None,
        }
    }
}

impl WindowBuilder {
    pub fn new(app: Application) -> WindowBuilder {
        WindowBuilder {
            app,
            handler: None,
            title: String::new(),
            menu: None,
            resizable: true,
            show_titlebar: true,
            present_strategy: Default::default(),
            size: Size::new(CW_USEDEFAULT as f64, CW_USEDEFAULT as f64),
            min_size: None,
            position: Point::new(CW_USEDEFAULT as f64, CW_USEDEFAULT as f64),
<<<<<<< HEAD
            maximized: false,
            minimized: false,
=======
            state: WindowSizeState::RESTORED,
>>>>>>> 196fbe90
        }
    }

    /// This takes ownership, and is typically used with UiMain
    pub fn set_handler(&mut self, handler: Box<dyn WinHandler>) {
        self.handler = Some(handler);
    }

    pub fn set_size(&mut self, size: Size) {
        self.size = size;
    }

    pub fn set_min_size(&mut self, size: Size) {
        self.min_size = Some(size);
    }

    pub fn resizable(&mut self, resizable: bool) {
        self.resizable = resizable;
    }

    pub fn show_titlebar(&mut self, show_titlebar: bool) {
        // TODO: Use this in `self.build`
        self.show_titlebar = show_titlebar;
    }

    pub fn set_title<S: Into<String>>(&mut self, title: S) {
        self.title = title.into();
    }

    pub fn set_menu(&mut self, menu: Menu) {
        self.menu = Some(menu);
    }

    pub fn set_position(&mut self, position : Point) {
        self.position = position;
    }

<<<<<<< HEAD
    pub fn set_level(&self, _level:WindowLevel) {
        log::warn!("WindowBuilder::set_level  is currently unimplemented for Windows platforms.");
    }

    /// Creates the window maximized.
    pub fn maximized(&mut self) {
        self.maximized = true;
    }

    /// Creates the window minimized.
    pub fn minimized(&mut self) {
        self.minimized = true;
=======
    pub fn set_window_state(&mut self, state: WindowSizeState) {
        self.state = state;
>>>>>>> 196fbe90
    }

    pub fn build(self) -> Result<WindowHandle, Error> {
        unsafe {
            let class_name = super::util::CLASS_NAME.to_wide();
            let dwrite_factory = DwriteFactory::new().unwrap();
            let dw_clone = dwrite_factory.clone();
            let wndproc = MyWndProc {
                app: self.app.clone(),
                handle: Default::default(),
                d2d_factory: D2DFactory::new().unwrap(),
                dwrite_factory: dw_clone,
                state: RefCell::new(None),
                present_strategy: self.present_strategy,
            };

            // Simple scaling based on System DPI
            let scale_factor = if let Some(func) = OPTIONAL_FUNCTIONS.GetDpiForSystem {
                // Only supported on Windows 10
                func() as f64 / SCALE_TARGET_DPI
            } else {
                // TODO GetDpiForMonitor is supported on Windows 8.1, try falling back to that here
                // Probably GetDeviceCaps(..., LOGPIXELSX) is the best to do pre-10
                1.0
            };
            let scale = Scale::new(scale_factor, scale_factor);
            let area = ScaledArea::from_dp(self.size, scale);
            let size_px = area.size_px();

            let (hmenu, accels, has_menu) = match self.menu {
                Some(menu) => {
                    let accels = menu.accels();
                    (menu.into_hmenu(), accels, true)
                }
                None => (0 as HMENU, None, false),
            };

            let window = WindowState {
                hwnd: Cell::new(0 as HWND),
                scale: Cell::new(scale),
                area: Cell::new(area),
                has_menu: Cell::new(has_menu),
                wndproc: Box::new(wndproc),
                idle_queue: Default::default(),
                timers: Arc::new(Mutex::new(TimerSlots::new(1))),
                blocked_queue: RefCell::new(Vec::new()),
                has_titlebar: Cell::new(self.show_titlebar),
                is_resizable: Cell::new(self.resizable),
                handle_titlebar: Cell::new(false),
            };
            let win = Rc::new(window);
            let handle = WindowHandle {
                dwrite_factory,
                state: Rc::downgrade(&win),
            };

            let state = WndState {
                handler: self.handler.unwrap(),
                render_target: None,
                dcomp_state: None,
                min_size: self.min_size,
                keyboard_state: KeyboardState::new(),
                captured_mouse_buttons: MouseButtons::new(),
                has_mouse_focus: false,
            };
            win.wndproc.connect(&handle, state);

            let mut dwStyle = WS_OVERLAPPEDWINDOW;
            if !self.resizable {
                dwStyle &= !(WS_THICKFRAME | WS_MAXIMIZEBOX);
            }
            if !self.show_titlebar {
                dwStyle &= !(WS_MINIMIZEBOX | WS_SYSMENU | WS_OVERLAPPED);
            }
            let mut dwExStyle = 0;
            if self.present_strategy == PresentStrategy::Flip {
                dwExStyle |= WS_EX_NOREDIRECTIONBITMAP;
            }
            
            let hwnd = create_window(
                dwExStyle,
                class_name.as_ptr(),
                self.title.to_wide().as_ptr(),
                dwStyle,
                self.position.x as i32,
                self.position.y as i32,
                size_px.width as i32,
                size_px.height as i32,
                0 as HWND,
                hmenu,
                0 as HINSTANCE,
                win,
            );
            if hwnd.is_null() {
                return Err(Error::NullHwnd);
            }
            self.app.add_window(hwnd);

            if let Some(accels) = accels {
                register_accel(hwnd, &accels);
            }

<<<<<<< HEAD
            if self.maximized && !self.minimized {
                handle.maximize();
            }

            if self.minimized && !self.maximized {
                handle.minimize();
            }
=======
            handle.set_window_state(self.state);
>>>>>>> 196fbe90

            Ok(handle)
        }
    }
}

/// Choose an adapter. Here the heuristic is to choose the adapter with the
/// largest video memory, which will generally be the discrete adapter. It's
/// possible that on some systems the integrated adapter might be a better
/// choice, but that probably depends on usage.
unsafe fn choose_adapter(factory: *mut IDXGIFactory2) -> *mut IDXGIAdapter {
    let mut i = 0;
    let mut best_adapter = null_mut();
    let mut best_vram = 0;
    loop {
        let mut adapter: *mut IDXGIAdapter = null_mut();
        if !SUCCEEDED((*factory).EnumAdapters(i, &mut adapter)) {
            break;
        }
        let mut desc = mem::MaybeUninit::uninit();
        let hr = (*adapter).GetDesc(desc.as_mut_ptr());
        if !SUCCEEDED(hr) {
            error!("Failed to get adapter description: {:?}", Error::Hr(hr));
            break;
        }
        let mut desc: DXGI_ADAPTER_DESC = desc.assume_init();
        let vram = desc.DedicatedVideoMemory;
        if i == 0 || vram > best_vram {
            best_vram = vram;
            best_adapter = adapter;
        }
        debug!(
            "{:?}: desc = {:?}, vram = {}",
            adapter,
            (&mut desc.Description[0] as LPWSTR).from_wide(),
            desc.DedicatedVideoMemory
        );
        i += 1;
    }
    best_adapter
}

unsafe fn create_dcomp_state(
    present_strategy: PresentStrategy,
    hwnd: HWND,
) -> Result<Option<DCompState>, Error> {
    if present_strategy == PresentStrategy::Hwnd {
        return Ok(None);
    }
    if let Some(create_dxgi_factory2) = OPTIONAL_FUNCTIONS.CreateDXGIFactory2 {
        let mut factory: *mut IDXGIFactory2 = null_mut();
        as_result(create_dxgi_factory2(
            0,
            &IID_IDXGIFactory2,
            &mut factory as *mut *mut IDXGIFactory2 as *mut *mut c_void,
        ))?;
        debug!("dxgi factory pointer = {:?}", factory);
        let adapter = choose_adapter(factory);
        debug!("adapter = {:?}", adapter);

        let mut d3d11_device = D3D11Device::new_simple()?;
        let mut d2d1_device = d3d11_device.create_d2d1_device()?;
        let mut dcomp_device = d2d1_device.create_composition_device()?;
        let mut dcomp_target = dcomp_device.create_target_for_hwnd(hwnd, true)?;

        let (swap_effect, bufs) = match present_strategy {
            PresentStrategy::Hwnd => unreachable!(),
            PresentStrategy::Sequential => (DXGI_SWAP_EFFECT_SEQUENTIAL, 1),
            PresentStrategy::Flip | PresentStrategy::FlipRedirect => {
                (DXGI_SWAP_EFFECT_FLIP_SEQUENTIAL, 2)
            }
        };
        let desc = DXGI_SWAP_CHAIN_DESC1 {
            Width: 1024,
            Height: 768,
            Format: DXGI_FORMAT_B8G8R8A8_UNORM,
            Stereo: FALSE,
            SampleDesc: DXGI_SAMPLE_DESC {
                Count: 1,
                Quality: 0,
            },
            BufferUsage: DXGI_USAGE_RENDER_TARGET_OUTPUT,
            BufferCount: bufs,
            Scaling: DXGI_SCALING_STRETCH,
            SwapEffect: swap_effect,
            AlphaMode: DXGI_ALPHA_MODE_IGNORE,
            Flags: 0,
        };
        let mut swap_chain: *mut IDXGISwapChain1 = null_mut();
        let res = (*factory).CreateSwapChainForComposition(
            d3d11_device.raw_ptr() as *mut IUnknown,
            &desc,
            null_mut(),
            &mut swap_chain,
        );
        debug!("swap chain res = 0x{:x}, pointer = {:?}", res, swap_chain);

        let mut swapchain_visual = dcomp_device.create_visual()?;
        swapchain_visual.set_content_raw(swap_chain as *mut IUnknown)?;
        dcomp_target.set_root(&mut swapchain_visual)?;
        Ok(Some(DCompState {
            swap_chain,
            dcomp_device,
            dcomp_target,
            swapchain_visual,
            sizing: false,
        }))
    } else {
        Ok(None)
    }
}

#[cfg(target_arch = "x86_64")]
type WindowLongPtr = winapi::shared::basetsd::LONG_PTR;
#[cfg(target_arch = "x86")]
type WindowLongPtr = LONG;

pub(crate) unsafe extern "system" fn win_proc_dispatch(
    hwnd: HWND,
    msg: UINT,
    wparam: WPARAM,
    lparam: LPARAM,
) -> LRESULT {
    if msg == WM_CREATE {
        let create_struct = &*(lparam as *const CREATESTRUCTW);
        let wndproc_ptr = create_struct.lpCreateParams;
        SetWindowLongPtrW(hwnd, GWLP_USERDATA, wndproc_ptr as WindowLongPtr);
    }
    let window_ptr = GetWindowLongPtrW(hwnd, GWLP_USERDATA) as *const WindowState;
    let result = {
        if window_ptr.is_null() {
            None
        } else {
            (*window_ptr).wndproc.window_proc(hwnd, msg, wparam, lparam)
        }
    };

    if msg == WM_NCDESTROY && !window_ptr.is_null() {
        (*window_ptr).wndproc.cleanup(hwnd);
        SetWindowLongPtrW(hwnd, GWLP_USERDATA, 0);
        mem::drop(Rc::from_raw(window_ptr));
    }

    match result {
        Some(lresult) => lresult,
        None => DefWindowProcW(hwnd, msg, wparam, lparam),
    }
}

/// Create a window (same parameters as CreateWindowExW) with associated WndProc.
#[allow(clippy::too_many_arguments)]
unsafe fn create_window(
    dwExStyle: DWORD,
    lpClassName: LPCWSTR,
    lpWindowName: LPCWSTR,
    dwStyle: DWORD,
    x: c_int,
    y: c_int,
    nWidth: c_int,
    nHeight: c_int,
    hWndParent: HWND,
    hMenu: HMENU,
    hInstance: HINSTANCE,
    wndproc: Rc<WindowState>,
) -> HWND {
    CreateWindowExW(
        dwExStyle,
        lpClassName,
        lpWindowName,
        dwStyle,
        x,
        y,
        nWidth,
        nHeight,
        hWndParent,
        hMenu,
        hInstance,
        Rc::into_raw(wndproc) as LPVOID,
    )
}

impl Cursor {
    fn get_lpcwstr(&self) -> LPCWSTR {
        match self {
            Cursor::Arrow => IDC_ARROW,
            Cursor::IBeam => IDC_IBEAM,
            Cursor::Crosshair => IDC_CROSS,
            Cursor::OpenHand => IDC_HAND,
            Cursor::NotAllowed => IDC_NO,
            Cursor::ResizeLeftRight => IDC_SIZEWE,
            Cursor::ResizeUpDown => IDC_SIZENS,
        }
    }
}

impl WindowHandle {
    pub fn show(&self) {
        if let Some(w) = self.state.upgrade() {
            let hwnd = w.hwnd.get();
            unsafe {
                ShowWindow(hwnd, SW_SHOWNORMAL);
                UpdateWindow(hwnd);
            }
        }
    }

    pub fn close(&self) {
        if let Some(w) = self.state.upgrade() {
            let hwnd = w.hwnd.get();
            unsafe {
                PostMessageW(hwnd, DS_REQUEST_DESTROY, 0, 0);
            }
        }
    }

    /// Bring this window to the front of the window stack and give it focus.
    pub fn bring_to_front_and_focus(&self) {
        //FIXME: implementation goes here
        log::warn!("bring_to_front_and_focus not yet implemented on windows");
    }

    pub fn invalidate(&self) {
        if let Some(w) = self.state.upgrade() {
            let hwnd = w.hwnd.get();
            unsafe {
                if InvalidateRect(hwnd, null(), FALSE) == FALSE {
                    log::warn!(
                        "InvalidateRect failed: {}",
                        Error::Hr(HRESULT_FROM_WIN32(GetLastError()))
                    );
                }
            }
        }
    }

    pub fn invalidate_rect(&self, rect: Rect) {
        if let Some(w) = self.state.upgrade() {
            let rect = util::rect_to_recti(rect.to_px(w.scale.get()).expand());
            let hwnd = w.hwnd.get();
            unsafe {
                if InvalidateRect(hwnd, &rect, FALSE) == FALSE {
                    log::warn!(
                        "InvalidateRect failed: {}",
                        Error::Hr(HRESULT_FROM_WIN32(GetLastError()))
                    );
                }
            }
        }
    }

    /// Set the title for this menu.
    pub fn set_title(&self, title: &str) {
        if let Some(w) = self.state.upgrade() {
            let hwnd = w.hwnd.get();
            unsafe {
                if SetWindowTextW(hwnd, title.to_wide().as_ptr()) == FALSE {
                    warn!("failed to set window title '{}'", title);
                }
            }
        }
    }

    pub fn show_titlebar(&self, show_titlebar: bool) {
        if let Some(w) = self.state.upgrade() {
            w.has_titlebar.set(show_titlebar);
            if let Ok(mut q) = w.blocked_queue.try_borrow_mut() {
                q.push(BlockingOp::DecorationChanged())
            } else {
                warn!(
                    "failed to borrow blocked queue"
                );
            }
        }
    }

    // Sets the position of the window in virtual screen coordinates
    pub fn set_position(&self, position: Point) {
        if let Some(w) = self.state.upgrade() {
            if let Ok(mut q) = w.blocked_queue.try_borrow_mut() {
                q.push(BlockingOp::SetPosition(position))
            } else {
                warn!(
                    "failed to borrow blocked queue"
                );
            }
        }
    }

<<<<<<< HEAD
    pub fn set_level(&self, _level:WindowLevel) {
        warn!("Window level unimplemented for Windows!");
    }

=======
>>>>>>> 196fbe90
    // Gets the position of the window in virtual screen coordinates
    pub fn get_position(&self) -> Point {
        if let Some(w) = self.state.upgrade() {
            let hwnd = w.hwnd.get();
            unsafe {
                let mut rect = RECT { left: 0, top: 0, right: 0, bottom: 0};
                if GetWindowRect(hwnd, &mut rect) == 0 {
                    warn!(
                        "failed to get window rect: {}",
                        Error::Hr(HRESULT_FROM_WIN32(GetLastError()))
                    );
                };
                return Point::new(rect.left as f64, rect.top as f64)
            }
        }
        Point::new(0.0, 0.0)
    }

    // Sets the size of the window in DP
    pub fn set_size(&self, size: Size) {
        if let Some(w) = self.state.upgrade() {
            if let Ok(mut q) = w.blocked_queue.try_borrow_mut() {
                q.push(BlockingOp::SetSize(size))
            } else {
                warn!(
                    "failed to borrow blocked queue"
                );
            }
        }
    }
<<<<<<< HEAD

    // Gets the size of the window in pixels
    pub fn get_size(&self) -> Size {
        if let Some(w) = self.state.upgrade() {
            let hwnd = w.hwnd.get();
            unsafe {
                let mut rect = RECT { left: 0, top: 0, right: 0, bottom: 0};
                if GetWindowRect(hwnd, &mut rect) == 0 {
                    warn!(
                        "failed to get window rect: {}",
                        Error::Hr(HRESULT_FROM_WIN32(GetLastError()))
                    );
                };
                let width = rect.right - rect.left;
                let height = rect.bottom - rect.top;
                return Size::new(width as f64, height as f64);
=======

    // Gets the size of the window in pixels
    pub fn get_size(&self) -> Size {
        if let Some(w) = self.state.upgrade() {
            let hwnd = w.hwnd.get();
            unsafe {
                let mut rect = RECT { left: 0, top: 0, right: 0, bottom: 0};
                if GetWindowRect(hwnd, &mut rect) == 0 {
                    warn!(
                        "failed to get window rect: {}",
                        Error::Hr(HRESULT_FROM_WIN32(GetLastError()))
                    );
                };
                let width = rect.right - rect.left;
                let height = rect.bottom - rect.top;
                return Size::new(width as f64, height as f64);
            }
        }
        Size::new(0.0, 0.0)
    }

    pub fn resizable(&self, resizable: bool) {
        if let Some(w) = self.state.upgrade() {
            w.is_resizable.set(resizable);
            if let Ok(mut q) = w.blocked_queue.try_borrow_mut() {
                q.push(BlockingOp::DecorationChanged())
            } else {
                warn!(
                    "failed to borrow blocked queue"
                );
            }
        }
    }

    // Sets the window state.
    pub fn set_window_state(&self, state : WindowSizeState) {
        if let Some(w) = self.state.upgrade() {
            if let Ok(mut q) = w.blocked_queue.try_borrow_mut() {
                q.push(BlockingOp::SetWindowSizeState(state))
            } else {
                warn!(
                    "failed to borrow blocked queue"
                );
            }
        }
    }

    // Gets the window state.
    pub fn get_window_state(&self) -> WindowSizeState {
        // We cant store state internally because it could be modified externaly.
        if let Some(w) = self.state.upgrade() {
            let hwnd = w.hwnd.get();
            unsafe {
                let style = GetWindowLongPtrW(hwnd, GWL_STYLE) as u32;
                if style == 0 {
                    warn!(
                        "failed to get window style: {}",
                        Error::Hr(HRESULT_FROM_WIN32(GetLastError()))
                    );
                }
                if (style & WS_MAXIMIZE) != 0 {
                    WindowSizeState::MAXIMIZED
                } else if (style & WS_MINIMIZE) != 0 {
                    WindowSizeState::MINIMIZED
                } else {
                    WindowSizeState::RESTORED
                }
>>>>>>> 196fbe90
            }
        } else {
            WindowSizeState::RESTORED
        }
    }


    // Allows windows to handle a custom titlebar like it was the default one.
    pub fn handle_titlebar(&self, val: bool) {
        if let Some(w) = self.state.upgrade() {
            w.handle_titlebar.set(val);
        }
        Size::new(0.0, 0.0)
    }

    pub fn resizable(&self, resizable: bool) {
        if let Some(w) = self.state.upgrade() {
            w.is_resizable.set(resizable);
            if let Ok(mut q) = w.blocked_queue.try_borrow_mut() {
                q.push(BlockingOp::DecorationChanged())
            } else {
                warn!(
                    "failed to borrow blocked queue"
                );
            }
        }
    }

    // Sets the window as maximized if it is not, restores it if it was.
    pub fn maximize(&self) {
        if let Some(w) = self.state.upgrade() {
            if let Ok(mut q) = w.blocked_queue.try_borrow_mut() {
                q.push(BlockingOp::SetWindowSizeState(WindowSizeState::Maximize))
            } else {
                warn!(
                    "failed to borrow blocked queue"
                );
            }
        }
    }

    // Sets the window as minimized if it is not, restores it if it was.
    pub fn minimize(&self) {
        if let Some(w) = self.state.upgrade() {
            if let Ok(mut q) = w.blocked_queue.try_borrow_mut() {
                q.push(BlockingOp::SetWindowSizeState(WindowSizeState::Minimize))
            } else {
                warn!(
                    "failed to borrow blocked queue"
                );
            }
        }
    }


    // Allows windows to handle a custom titlebar like it was the default one.
    pub fn handle_titlebar(&self, val: bool) {
        if let Some(w) = self.state.upgrade() {
            w.handle_titlebar.set(val);
        }
    }

    pub fn set_menu(&self, menu: Menu) {
        let accels = menu.accels();
        let hmenu = menu.into_hmenu();
        if let Some(w) = self.state.upgrade() {
            let hwnd = w.hwnd.get();
            unsafe {
                let old_menu = GetMenu(hwnd);
                if SetMenu(hwnd, hmenu) == FALSE {
                    warn!("failed to set window menu");
                } else {
                    w.has_menu.set(true);
                    DestroyMenu(old_menu);
                }
                if let Some(accels) = accels {
                    register_accel(hwnd, &accels);
                }
            }
        }
    }

    pub fn show_context_menu(&self, menu: Menu, pos: Point) {
        let hmenu = menu.into_hmenu();
        if let Some(w) = self.state.upgrade() {
            let hwnd = w.hwnd.get();
            let pos = pos.to_px(w.scale.get()).round();
            unsafe {
                let mut point = POINT {
                    x: pos.x as i32,
                    y: pos.y as i32,
                };
                ClientToScreen(hwnd, &mut point);
                if TrackPopupMenu(hmenu, TPM_LEFTALIGN, point.x, point.y, 0, hwnd, null()) == FALSE
                {
                    warn!("failed to track popup menu");
                }
            }
        }
    }

    pub fn text(&self) -> Text {
        Text::new(&self.dwrite_factory)
    }

    /// Request a timer event.
    ///
    /// The return value is an identifier.
    pub fn request_timer(&self, deadline: std::time::Instant) -> TimerToken {
        let (id, elapse) = self.get_timer_slot(deadline);
        let id = self
            .get_hwnd()
            // we reuse timer ids; if this is greater than u32::max we have a problem.
            .map(|hwnd| unsafe { SetTimer(hwnd, id.into_raw() as usize, elapse, None) as u64 })
            .unwrap_or(0);
        TimerToken::from_raw(id)
    }

    /// Set the cursor icon.
    pub fn set_cursor(&mut self, cursor: &Cursor) {
        unsafe {
            let cursor = LoadCursorW(0 as HINSTANCE, cursor.get_lpcwstr());
            SetCursor(cursor);
        }
    }

    //FIXME: these two methods will be reworked to avoid reentrancy problems.
    // Currently, calling it may result in important messages being dropped.
    /// Prompt the user to chose a file to open.
    ///
    /// Blocks while the user picks the file.
    pub fn open_file_sync(&mut self, options: FileDialogOptions) -> Option<FileInfo> {
        let hwnd = self.get_hwnd()?;
        unsafe {
            get_file_dialog_path(hwnd, FileDialogType::Open, options)
                .ok()
                .map(|s| FileInfo { path: s.into() })
        }
    }

    /// Prompt the user to chose a file to open.
    ///
    /// Blocks while the user picks the file.
    pub fn save_as_sync(&mut self, options: FileDialogOptions) -> Option<FileInfo> {
        let hwnd = self.get_hwnd()?;
        unsafe {
            get_file_dialog_path(hwnd, FileDialogType::Save, options)
                .ok()
                .map(|os_str| FileInfo {
                    path: os_str.into(),
                })
        }
    }

    /// Get the raw HWND handle, for uses that are not wrapped in
    /// druid_win_shell.
    pub fn get_hwnd(&self) -> Option<HWND> {
        self.state.upgrade().map(|w| w.hwnd.get())
    }

    /// Get a handle that can be used to schedule an idle task.
    pub fn get_idle_handle(&self) -> Option<IdleHandle> {
        self.state.upgrade().map(|w| IdleHandle {
            hwnd: w.hwnd.get(),
            queue: w.idle_queue.clone(),
        })
    }

    fn take_idle_queue(&self) -> Vec<IdleKind> {
        if let Some(w) = self.state.upgrade() {
            mem::replace(&mut w.idle_queue.lock().unwrap(), Vec::new())
        } else {
            Vec::new()
        }
    }

    /// Get the `Scale` of the window.
    pub fn get_scale(&self) -> Result<Scale, ShellError> {
        Ok(self
            .state
            .upgrade()
            .ok_or(ShellError::WindowDropped)?
            .scale
            .get())
    }

    /// Allocate a timer slot.
    ///
    /// Returns an id and an elapsed time in ms
    fn get_timer_slot(&self, deadline: std::time::Instant) -> (TimerToken, u32) {
        if let Some(w) = self.state.upgrade() {
            let mut timers = w.timers.lock().unwrap();
            let id = timers.alloc();
            let elapsed = timers.compute_elapsed(deadline);
            (id, elapsed)
        } else {
            (TimerToken::INVALID, 0)
        }
    }

    fn free_timer_slot(&self, token: TimerToken) {
        if let Some(w) = self.state.upgrade() {
            w.timers.lock().unwrap().free(token)
        }
    }
}

// There is a tiny risk of things going wrong when hwnd is sent across threads.
unsafe impl Send for IdleHandle {}

impl IdleHandle {
    /// Add an idle handler, which is called (once) when the message loop
    /// is empty. The idle handler will be run from the window's wndproc,
    /// which means it won't be scheduled if the window is closed.
    pub fn add_idle_callback<F>(&self, callback: F)
    where
        F: FnOnce(&dyn Any) + Send + 'static,
    {
        let mut queue = self.queue.lock().unwrap();
        if queue.is_empty() {
            unsafe {
                PostMessageW(self.hwnd, DS_RUN_IDLE, 0, 0);
            }
        }
        queue.push(IdleKind::Callback(Box::new(callback)));
    }

    pub fn add_idle_token(&self, token: IdleToken) {
        let mut queue = self.queue.lock().unwrap();
        if queue.is_empty() {
            unsafe {
                PostMessageW(self.hwnd, DS_RUN_IDLE, 0, 0);
            }
        }
        queue.push(IdleKind::Token(token));
    }

    fn invalidate(&self) {
        unsafe {
            if InvalidateRect(self.hwnd, null(), FALSE) == FALSE {
                log::warn!(
                    "InvalidateRect failed: {}",
                    Error::Hr(HRESULT_FROM_WIN32(GetLastError()))
                );
            }
        }
    }
}

/// Casts render target to hwnd variant.
unsafe fn cast_to_hwnd(dc: &DeviceContext) -> Option<HwndRenderTarget> {
    dc.get_comptr()
        .cast()
        .ok()
        .map(|com_ptr| HwndRenderTarget::from_ptr(com_ptr))
}

impl Default for WindowHandle {
    fn default() -> Self {
        WindowHandle {
            state: Default::default(),
            dwrite_factory: DwriteFactory::new().unwrap(),
        }
    }
}<|MERGE_RESOLUTION|>--- conflicted
+++ resolved
@@ -88,12 +88,7 @@
     size: Size,
     min_size: Option<Size>,
     position: Point,
-<<<<<<< HEAD
-    maximized: bool,
-    minimized: bool,
-=======
     state: WindowSizeState,
->>>>>>> 196fbe90
 }
 
 #[derive(Clone, Copy, PartialEq, Eq, Debug)]
@@ -130,14 +125,6 @@
     state: Weak<WindowState>,
 }
 
-<<<<<<< HEAD
-enum WindowSizeState {
-    Maximize,
-    Minimize,
-}
-
-=======
->>>>>>> 196fbe90
 enum BlockingOp {
     SetPosition(Point),
     SetSize(Size),
@@ -471,31 +458,6 @@
                 },
                 BlockingOp::SetWindowSizeState(val) => {
                     unsafe {
-<<<<<<< HEAD
-                        let style = GetWindowLongPtrW(hwnd, GWL_STYLE) as u32;
-                        if style == 0 {
-                            warn!(
-                                "failed to get window style: {}",
-                                Error::Hr(HRESULT_FROM_WIN32(GetLastError()))
-                            );
-                            return;
-                        }
-                        let s = match val {
-                            WindowSizeState::Maximize => {
-                                if (style & WS_MAXIMIZE) != 0 {
-                                    SW_RESTORE
-                                } else {
-                                    SW_MAXIMIZE
-                                }
-                            },
-                            WindowSizeState::Minimize => {
-                                if (style & WS_MINIMIZE) != 0 {
-                                    SW_RESTORE
-                                } else {
-                                    SW_MINIMIZE
-                                }
-                            },
-=======
                         let s = match val {
                             WindowSizeState::MAXIMIZED => {
                                 SW_MAXIMIZE
@@ -506,7 +468,6 @@
                             WindowSizeState::RESTORED => {
                                 SW_RESTORE
                             }
->>>>>>> 196fbe90
                         };
                         ShowWindow(hwnd,s);
                     }
@@ -1167,12 +1128,7 @@
             size: Size::new(CW_USEDEFAULT as f64, CW_USEDEFAULT as f64),
             min_size: None,
             position: Point::new(CW_USEDEFAULT as f64, CW_USEDEFAULT as f64),
-<<<<<<< HEAD
-            maximized: false,
-            minimized: false,
-=======
             state: WindowSizeState::RESTORED,
->>>>>>> 196fbe90
         }
     }
 
@@ -1210,7 +1166,8 @@
         self.position = position;
     }
 
-<<<<<<< HEAD
+    pub fn set_window_state(&mut self, state: WindowSizeState) {
+        self.state = state;
     pub fn set_level(&self, _level:WindowLevel) {
         log::warn!("WindowBuilder::set_level  is currently unimplemented for Windows platforms.");
     }
@@ -1223,10 +1180,6 @@
     /// Creates the window minimized.
     pub fn minimized(&mut self) {
         self.minimized = true;
-=======
-    pub fn set_window_state(&mut self, state: WindowSizeState) {
-        self.state = state;
->>>>>>> 196fbe90
     }
 
     pub fn build(self) -> Result<WindowHandle, Error> {
@@ -1329,17 +1282,7 @@
                 register_accel(hwnd, &accels);
             }
 
-<<<<<<< HEAD
-            if self.maximized && !self.minimized {
-                handle.maximize();
-            }
-
-            if self.minimized && !self.maximized {
-                handle.minimize();
-            }
-=======
             handle.set_window_state(self.state);
->>>>>>> 196fbe90
 
             Ok(handle)
         }
@@ -1628,13 +1571,10 @@
         }
     }
 
-<<<<<<< HEAD
     pub fn set_level(&self, _level:WindowLevel) {
         warn!("Window level unimplemented for Windows!");
     }
 
-=======
->>>>>>> 196fbe90
     // Gets the position of the window in virtual screen coordinates
     pub fn get_position(&self) -> Point {
         if let Some(w) = self.state.upgrade() {
@@ -1665,7 +1605,6 @@
             }
         }
     }
-<<<<<<< HEAD
 
     // Gets the size of the window in pixels
     pub fn get_size(&self) -> Size {
@@ -1682,23 +1621,6 @@
                 let width = rect.right - rect.left;
                 let height = rect.bottom - rect.top;
                 return Size::new(width as f64, height as f64);
-=======
-
-    // Gets the size of the window in pixels
-    pub fn get_size(&self) -> Size {
-        if let Some(w) = self.state.upgrade() {
-            let hwnd = w.hwnd.get();
-            unsafe {
-                let mut rect = RECT { left: 0, top: 0, right: 0, bottom: 0};
-                if GetWindowRect(hwnd, &mut rect) == 0 {
-                    warn!(
-                        "failed to get window rect: {}",
-                        Error::Hr(HRESULT_FROM_WIN32(GetLastError()))
-                    );
-                };
-                let width = rect.right - rect.left;
-                let height = rect.bottom - rect.top;
-                return Size::new(width as f64, height as f64);
             }
         }
         Size::new(0.0, 0.0)
@@ -1750,58 +1672,9 @@
                 } else {
                     WindowSizeState::RESTORED
                 }
->>>>>>> 196fbe90
             }
         } else {
             WindowSizeState::RESTORED
-        }
-    }
-
-
-    // Allows windows to handle a custom titlebar like it was the default one.
-    pub fn handle_titlebar(&self, val: bool) {
-        if let Some(w) = self.state.upgrade() {
-            w.handle_titlebar.set(val);
-        }
-        Size::new(0.0, 0.0)
-    }
-
-    pub fn resizable(&self, resizable: bool) {
-        if let Some(w) = self.state.upgrade() {
-            w.is_resizable.set(resizable);
-            if let Ok(mut q) = w.blocked_queue.try_borrow_mut() {
-                q.push(BlockingOp::DecorationChanged())
-            } else {
-                warn!(
-                    "failed to borrow blocked queue"
-                );
-            }
-        }
-    }
-
-    // Sets the window as maximized if it is not, restores it if it was.
-    pub fn maximize(&self) {
-        if let Some(w) = self.state.upgrade() {
-            if let Ok(mut q) = w.blocked_queue.try_borrow_mut() {
-                q.push(BlockingOp::SetWindowSizeState(WindowSizeState::Maximize))
-            } else {
-                warn!(
-                    "failed to borrow blocked queue"
-                );
-            }
-        }
-    }
-
-    // Sets the window as minimized if it is not, restores it if it was.
-    pub fn minimize(&self) {
-        if let Some(w) = self.state.upgrade() {
-            if let Ok(mut q) = w.blocked_queue.try_borrow_mut() {
-                q.push(BlockingOp::SetWindowSizeState(WindowSizeState::Minimize))
-            } else {
-                warn!(
-                    "failed to borrow blocked queue"
-                );
-            }
         }
     }
 

--- conflicted
+++ resolved
@@ -16,12 +16,6 @@
 use std::ops;
 use std::sync::Arc;
 
-<<<<<<< HEAD
-use crate::kurbo::Size;
-use crate::widget::prelude::*;
-use crate::widget::BindableAccess;
-=======
->>>>>>> abf28d31
 use crate::Data;
 
 /// A lens is a datatype that gives access to a part of a larger
@@ -216,109 +210,6 @@
 
 impl<A: ?Sized, B: ?Sized, T: Lens<A, B>> LensExt<A, B> for T {}
 
-<<<<<<< HEAD
-// A case can be made this should be in the `widget` module.
-
-/// A wrapper for its widget subtree to have access to a part
-/// of its parent's data.
-///
-/// Every widget in druid is instantiated with access to data of some
-/// type; the root widget has access to the entire application data.
-/// Often, a part of the widget hierarchy is only concerned with a part
-/// of that data. The `LensWrap` widget is a way to "focus" the data
-/// reference down, for the subtree. One advantage is performance;
-/// data changes that don't intersect the scope of the lens aren't
-/// propagated.
-///
-/// Another advantage is generality and reuse. If a widget (or tree of
-/// widgets) is designed to work with some chunk of data, then with a
-/// lens that same code can easily be reused across all occurrences of
-/// that chunk within the application state.
-///
-/// This wrapper takes a [`Lens`] as an argument, which is a specification
-/// of a struct field, or some other way of narrowing the scope.
-///
-/// [`Lens`]: trait.Lens.html
-pub struct LensWrap<U, L, W> {
-    inner: W,
-    lens: L,
-    // The following is a workaround for otherwise getting E0207.
-    phantom: PhantomData<U>,
-}
-
-impl<U, L, W> LensWrap<U, L, W> {
-    /// Wrap a widget with a lens.
-    ///
-    /// When the lens has type `Lens<T, U>`, the inner widget has data
-    /// of type `U`, and the wrapped widget has data of type `T`.
-    pub fn new(inner: W, lens: L) -> LensWrap<U, L, W> {
-        LensWrap {
-            inner,
-            lens,
-            phantom: Default::default(),
-        }
-    }
-}
-
-impl<T, U, L, W> Widget<T> for LensWrap<U, L, W>
-where
-    T: Data,
-    U: Data,
-    L: Lens<T, U>,
-    W: Widget<U>,
-{
-    fn event(&mut self, ctx: &mut EventCtx, event: &Event, data: &mut T, env: &Env) {
-        let inner = &mut self.inner;
-        self.lens
-            .with_mut(data, |data| inner.event(ctx, event, data, env))
-    }
-
-    fn lifecycle(&mut self, ctx: &mut LifeCycleCtx, event: &LifeCycle, data: &T, env: &Env) {
-        let inner = &mut self.inner;
-        self.lens
-            .with(data, |data| inner.lifecycle(ctx, event, data, env))
-    }
-
-    fn update(&mut self, ctx: &mut UpdateCtx, old_data: &T, data: &T, env: &Env) {
-        let inner = &mut self.inner;
-        let lens = &self.lens;
-        lens.with(old_data, |old_data| {
-            lens.with(data, |data| {
-                if ctx.has_requested_update() || !old_data.same(data) {
-                    inner.update(ctx, old_data, data, env);
-                }
-            })
-        })
-    }
-
-    fn layout(&mut self, ctx: &mut LayoutCtx, bc: &BoxConstraints, data: &T, env: &Env) -> Size {
-        let inner = &mut self.inner;
-        self.lens
-            .with(data, |data| inner.layout(ctx, bc, data, env))
-    }
-
-    fn paint(&mut self, ctx: &mut PaintCtx, data: &T, env: &Env) {
-        let inner = &mut self.inner;
-        self.lens.with(data, |data| inner.paint(ctx, data, env));
-    }
-
-    fn id(&self) -> Option<WidgetId> {
-        self.inner.id()
-    }
-}
-
-impl<U, L, W: BindableAccess> BindableAccess for LensWrap<U, L, W> {
-    type Wrapped = W::Wrapped;
-    fn bindable(&self) -> &Self::Wrapped {
-        self.inner.bindable()
-    }
-    fn bindable_mut(&mut self) -> &mut Self::Wrapped {
-        self.inner.bindable_mut()
-    }
-}
-
-=======
->>>>>>> abf28d31
 /// Lens accessing a member of some type using accessor functions
 ///
 /// See also the `lens` macro.

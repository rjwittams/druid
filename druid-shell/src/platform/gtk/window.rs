// Copyright 2019 The Druid Authors.
//
// Licensed under the Apache License, Version 2.0 (the "License");
// you may not use this file except in compliance with the License.
// You may obtain a copy of the License at
//
//     http://www.apache.org/licenses/LICENSE-2.0
//
// Unless required by applicable law or agreed to in writing, software
// distributed under the License is distributed on an "AS IS" BASIS,
// WITHOUT WARRANTIES OR CONDITIONS OF ANY KIND, either express or implied.
// See the License for the specific language governing permissions and
// limitations under the License.

//! GTK window creation and management.

use std::any::Any;
use std::cell::{Cell, RefCell};
use std::convert::TryFrom;
use std::ffi::c_void;
use std::ffi::OsString;
use std::os::raw::{c_int, c_uint};
use std::ptr;
use std::slice;
use std::sync::{Arc, Mutex, Weak};
use std::time::Instant;

use anyhow::anyhow;
use gdk::{EventKey, EventMask, ModifierType, ScrollDirection, WindowExt, WindowTypeHint};
use gio::ApplicationExt;
use gtk::prelude::*;
use gtk::{AccelGroup, ApplicationWindow, DrawingArea, WindowPosition};

use crate::kurbo::{Point, Rect, Size, Vec2};
use crate::piet::{Piet, RenderContext};

use crate::common_util::IdleCallback;
use crate::dialog::{FileDialogOptions, FileDialogType, FileInfo};
use crate::error::Error as ShellError;
use crate::keyboard::{KbKey, KeyState, KeyEvent, Modifiers};
use crate::mouse::{Cursor, MouseButton, MouseButtons, MouseEvent};
use crate::scale::{Scale, Scalable, ScaledArea};
use crate::window::{IdleToken, Text, TimerToken, WinHandler, WindowLevel};

use super::application::Application;
use super::dialog;
use super::keycodes;
use super::menu::Menu;
use super::util;

use crate::window::WindowState as WindowSizeState; // Avoid name conflict.

/// The platform target DPI.
///
/// GTK considers 96 the default value which represents a 1.0 scale factor.
const SCALE_TARGET_DPI: f64 = 96.0;

/// Taken from https://gtk-rs.org/docs-src/tutorial/closures
/// It is used to reduce the boilerplate of setting up gtk callbacks
/// Example:
/// ```
/// button.connect_clicked(clone!(handle => move |_| { ... }))
/// ```
/// is equivalent to:
/// ```
/// {
///     let handle = handle.clone();
///     button.connect_clicked(move |_| { ... })
/// }
/// ```
macro_rules! clone {
    (@param _) => ( _ );
    (@param $x:ident) => ( $x );
    ($($n:ident),+ => move || $body:expr) => (
        {
            $( let $n = $n.clone(); )+
            move || $body
        }
    );
    ($($n:ident),+ => move |$($p:tt),+| $body:expr) => (
        {
            $( let $n = $n.clone(); )+
            move |$(clone!(@param $p),)+| $body
        }
    );
}

#[derive(Clone, Default)]
pub struct WindowHandle {
    pub(crate) state: Weak<WindowState>,
}

/// Builder abstraction for creating new windows
pub(crate) struct WindowBuilder {
    app: Application,
    handler: Option<Box<dyn WinHandler>>,
    title: String,
    menu: Option<Menu>,
    position: Option<Point>,
    level: Option<WindowLevel>,
    size: Size,
    min_size: Option<Size>,
    resizable: bool,
    show_titlebar: bool,
}

#[derive(Clone)]
pub struct IdleHandle {
    idle_queue: Arc<Mutex<Vec<IdleKind>>>,
    state: Weak<WindowState>,
}

/// This represents different Idle Callback Mechanism
enum IdleKind {
    Callback(Box<dyn IdleCallback>),
    Token(IdleToken),
}

pub(crate) struct WindowState {
    window: ApplicationWindow,
    scale: Cell<Scale>,
    area: Cell<ScaledArea>,
    drawing_area: DrawingArea,
    pub(crate) handler: RefCell<Box<dyn WinHandler>>,
    idle_queue: Arc<Mutex<Vec<IdleKind>>>,
    current_keycode: RefCell<Option<u16>>,
}

impl WindowBuilder {
    pub fn new(app: Application) -> WindowBuilder {
        WindowBuilder {
            app,
            handler: None,
            title: String::new(),
            menu: None,
            size: Size::new(500.0, 400.0),
            position: None,
            level: None,
            min_size: None,
            resizable: true,
            show_titlebar: true,
        }
    }

    pub fn set_handler(&mut self, handler: Box<dyn WinHandler>) {
        self.handler = Some(handler);
    }

    pub fn set_size(&mut self, size: Size) {
        self.size = size;
    }

    pub fn set_min_size(&mut self, size: Size) {
        self.min_size = Some(size);
    }

    pub fn resizable(&mut self, resizable: bool) {
        self.resizable = resizable;
    }

    pub fn show_titlebar(&mut self, show_titlebar: bool) {
        self.show_titlebar = show_titlebar;
    }

<<<<<<< HEAD
    pub fn set_position(&mut self, position: Point) {
        self.position = Some(position);
    }

    pub fn set_level(&mut self, level:WindowLevel) {
        self.level = Some(level);
    }

    pub fn maximized(&self) {
        log::warn!("WindowBuilder::maximized is currently unimplemented for gtk.");
    }

    pub fn minimized(&self) {
        log::warn!("WindowBuilder::minimized is currently unimplemented for gtk.");
=======
    pub fn set_position(&mut self, _position: Point) {
        log::warn!("WindowBuilder::set_position is currently unimplemented for gtk.");
    }

    pub fn set_window_state(&self, _state: WindowSizeState) {
        log::warn!("WindowBuilder::set_window_state is currently unimplemented for gtk.");
>>>>>>> 196fbe90
    }

    pub fn set_title(&mut self, title: impl Into<String>) {
        self.title = title.into();
    }

    pub fn set_menu(&mut self, menu: Menu) {
        self.menu = Some(menu);
    }

    pub fn build(self) -> Result<WindowHandle, ShellError> {
        let handler = self
            .handler
            .expect("Tried to build a window without setting the handler");

        let window = ApplicationWindow::new(self.app.gtk_app());

        window.set_title(&self.title);
        window.set_resizable(self.resizable);
        window.set_decorated(self.show_titlebar);

        // Get the scale factor based on the GTK reported DPI
        let scale_factor = window
            .get_display()
            .map(|c| c.get_default_screen().get_resolution())
            .unwrap_or(SCALE_TARGET_DPI)
            / SCALE_TARGET_DPI;
        let scale = Scale::new(scale_factor, scale_factor);
        let area = ScaledArea::from_dp(self.size, scale);
        let size_px = area.size_px();

        window.set_default_size(size_px.width as i32, size_px.height as i32);

        let accel_group = AccelGroup::new();
        window.add_accel_group(&accel_group);

        let vbox = gtk::Box::new(gtk::Orientation::Vertical, 0);
        window.add(&vbox);
        let drawing_area = gtk::DrawingArea::new();

        let win_state = Arc::new(WindowState {
            window,
            scale: Cell::new(scale),
            area: Cell::new(area),
            drawing_area,
            handler: RefCell::new(handler),
            idle_queue: Arc::new(Mutex::new(vec![])),
            current_keycode: RefCell::new(None),
        });

        self.app
            .gtk_app()
            .connect_shutdown(clone!(win_state => move |_| {
                // this ties a clone of Arc<WindowState> to the ApplicationWindow to keep it alive
                // when the ApplicationWindow is destroyed, the last Arc is dropped
                // and any Weak<WindowState> will be None on upgrade()
                let _ = &win_state;
            }));

        let handle = WindowHandle {
            state: Arc::downgrade(&win_state),
        };
        if let Some(level) = self.level {
            handle.set_level(level);
        }
        if let Some(pos) = self.position {
            handle.set_position(pos);
        }

        if let Some(menu) = self.menu {
            let menu = menu.into_gtk_menubar(&handle, &accel_group);
            vbox.pack_start(&menu, false, false, 0);
        }

        win_state.drawing_area.set_events(
            EventMask::EXPOSURE_MASK
                | EventMask::POINTER_MOTION_MASK
                | EventMask::LEAVE_NOTIFY_MASK
                | EventMask::BUTTON_PRESS_MASK
                | EventMask::BUTTON_RELEASE_MASK
                | EventMask::KEY_PRESS_MASK
                | EventMask::ENTER_NOTIFY_MASK
                | EventMask::KEY_RELEASE_MASK
                | EventMask::SCROLL_MASK
                | EventMask::SMOOTH_SCROLL_MASK,
        );

        win_state.drawing_area.set_can_focus(true);
        win_state.drawing_area.grab_focus();

        win_state
            .drawing_area
            .connect_enter_notify_event(|widget, _| {
                widget.grab_focus();

                Inhibit(true)
            });

        // Set the minimum size
        if let Some(min_size_dp) = self.min_size {
            let min_area = ScaledArea::from_dp(min_size_dp, scale);
            let min_size_px = min_area.size_px();
            win_state
                .drawing_area
                .set_size_request(min_size_px.width as i32, min_size_px.height as i32);
        }

        win_state.drawing_area.connect_draw(clone!(handle => move |widget, context| {
            if let Some(state) = handle.state.upgrade() {
                let mut scale = state.scale.get();
                let mut scale_changed = false;
                // Check if the GTK reported DPI has changed,
                // so that we can change our scale factor without restarting the application.
                if let Some(scale_factor) = state.window.get_window()
                    .map(|w| w.get_display().get_default_screen().get_resolution() / SCALE_TARGET_DPI) {
                    let reported_scale = Scale::new(scale_factor, scale_factor);
                    if scale != reported_scale {
                        scale = reported_scale;
                        state.scale.set(scale);
                        scale_changed = true;
                        if let Ok(mut handler_borrow) = state.handler.try_borrow_mut() {
                            handler_borrow.scale(scale);
                        } else {
                            log::warn!("Failed to inform the handler of scale change because it was already borrowed");
                        }
                    }
                }

                // Check if the size of the window has changed
                let extents = widget.get_allocation();
                let size_px = Size::new(extents.width as f64, extents.height as f64);
                if scale_changed || state.area.get().size_px() != size_px {
                    let area = ScaledArea::from_px(size_px, scale);
                    let size_dp = area.size_dp();
                    state.area.set(area);
                    if let Ok(mut handler_borrow) = state.handler.try_borrow_mut() {
                        handler_borrow.size(size_dp);
                    } else {
                        log::warn!("Failed to inform the handler of a resize because it was already borrowed");
                    }
                }

                if let Ok(mut handler_borrow) = state.handler.try_borrow_mut() {
                    // For some reason piet needs a mutable context, so give it one I guess.
                    let mut context = context.clone();
                    context.scale(scale.x(), scale.y());
                    let (x0, y0, x1, y1) = context.clip_extents();
                    let invalid_rect = Rect::new(x0, y0, x1, y1);

                    let mut piet_context = Piet::new(&mut context);
                    let anim = handler_borrow
                        .paint(&mut piet_context, invalid_rect);
                    if let Err(e) = piet_context.finish() {
                        eprintln!("piet error on render: {:?}", e);
                    }

                    if anim {
                        widget.queue_draw();
                    }
                } else {
                    log::warn!("Drawing was skipped because the handler was already borrowed");
                }
            }

            Inhibit(false)
        }));

        win_state.drawing_area.connect_button_press_event(clone!(handle => move |_widget, event| {
            if let Some(state) = handle.state.upgrade() {
                if let Ok(mut handler) = state.handler.try_borrow_mut() {
                    if let Some(button) = get_mouse_button(event.get_button()) {
                        let scale = state.scale.get();
                        let button_state = event.get_state();
                        handler.mouse_down(
                            &MouseEvent {
                                pos: Point::from(event.get_position()).to_dp(scale),
                                buttons: get_mouse_buttons_from_modifiers(button_state).with(button),
                                mods: get_modifiers(button_state),
                                count: get_mouse_click_count(event.get_event_type()),
                                focus: false,
                                button,
                                wheel_delta: Vec2::ZERO
                            },
                        );
                    }
                } else {
                    log::warn!("GTK event was dropped because the handler was already borrowed");
                }
            }

            Inhibit(true)
        }));

        win_state.drawing_area.connect_button_release_event(clone!(handle => move |_widget, event| {
            if let Some(state) = handle.state.upgrade() {
                if let Ok(mut handler) = state.handler.try_borrow_mut() {
                    if let Some(button) = get_mouse_button(event.get_button()) {
                        let scale = state.scale.get();
                        let button_state = event.get_state();
                        handler.mouse_up(
                            &MouseEvent {
                                pos: Point::from(event.get_position()).to_dp(scale),
                                buttons: get_mouse_buttons_from_modifiers(button_state).without(button),
                                mods: get_modifiers(button_state),
                                count: 0,
                                focus: false,
                                button,
                                wheel_delta: Vec2::ZERO
                            },
                        );
                    }
                } else {
                    log::warn!("GTK event was dropped because the handler was already borrowed");
                }
            }

            Inhibit(true)
        }));

        win_state.drawing_area.connect_motion_notify_event(clone!(handle => move |_widget, motion| {
            if let Some(state) = handle.state.upgrade() {
                let scale = state.scale.get();
                let motion_state = motion.get_state();
                let mouse_event = MouseEvent {
                    pos: Point::from(motion.get_position()).to_dp(scale),
                    buttons: get_mouse_buttons_from_modifiers(motion_state),
                    mods: get_modifiers(motion_state),
                    count: 0,
                    focus: false,
                    button: MouseButton::None,
                    wheel_delta: Vec2::ZERO
                };

                if let Ok(mut handler) = state.handler.try_borrow_mut() {
                    handler.mouse_move(&mouse_event);
                } else {
                    log::warn!("GTK event was dropped because the handler was already borrowed");
                }
            }

            Inhibit(true)
        }));

        win_state.drawing_area.connect_leave_notify_event(clone!(handle => move |_widget, crossing| {
            if let Some(state) = handle.state.upgrade() {
                let scale = state.scale.get();
                let crossing_state = crossing.get_state();
                let mouse_event = MouseEvent {
                    pos: Point::from(crossing.get_position()).to_dp(scale),
                    buttons: get_mouse_buttons_from_modifiers(crossing_state),
                    mods: get_modifiers(crossing_state),
                    count: 0,
                    focus: false,
                    button: MouseButton::None,
                    wheel_delta: Vec2::ZERO
                };

                if let Ok(mut handler) = state.handler.try_borrow_mut() {
                    handler.mouse_move(&mouse_event);
                } else {
                    log::warn!("GTK event was dropped because the handler was already borrowed");
                }
            }

            Inhibit(true)
        }));

        win_state.drawing_area.connect_scroll_event(clone!(handle => move |_widget, scroll| {
            if let Some(state) = handle.state.upgrade() {
                let scale = state.scale.get();
                let mods = get_modifiers(scroll.get_state());

                // The magic "120"s are from Microsoft's documentation for WM_MOUSEWHEEL.
                // They claim that one "tick" on a scroll wheel should be 120 units.
                let shift = mods.shift();
                let wheel_delta = match scroll.get_direction() {
                    ScrollDirection::Up if shift => Some(Vec2::new(-120.0, 0.0)),
                    ScrollDirection::Up => Some(Vec2::new(0.0, -120.0)),
                    ScrollDirection::Down if shift => Some(Vec2::new(120.0, 0.0)),
                    ScrollDirection::Down => Some(Vec2::new(0.0, 120.0)),
                    ScrollDirection::Left => Some(Vec2::new(-120.0, 0.0)),
                    ScrollDirection::Right => Some(Vec2::new(120.0, 0.0)),
                    ScrollDirection::Smooth => {
                        //TODO: Look at how gtk's scroll containers implements it
                        let (mut delta_x, mut delta_y) = scroll.get_delta();
                        delta_x *= 120.;
                        delta_y *= 120.;
                        if shift {
                            delta_x += delta_y;
                            delta_y = 0.;
                        }
                        Some(Vec2::new(delta_x, delta_y))
                    }
                    e => {
                        eprintln!(
                            "Warning: the Druid widget got some whacky scroll direction {:?}",
                            e
                        );
                        None
                    }
                };

                if let Some(wheel_delta) = wheel_delta {
                    let mouse_event = MouseEvent {
                        pos: Point::from(scroll.get_position()).to_dp(scale),
                        buttons: get_mouse_buttons_from_modifiers(scroll.get_state()),
                        mods,
                        count: 0,
                        focus: false,
                        button: MouseButton::None,
                        wheel_delta
                    };

                    if let Ok(mut handler) = state.handler.try_borrow_mut() {
                        handler.wheel(&mouse_event);
                    } else {
                        log::info!("GTK event was dropped because the handler was already borrowed");
                    }
                }
            }

            Inhibit(true)
        }));

        win_state.drawing_area.connect_key_press_event(clone!(handle => move |_widget, key| {
            if let Some(state) = handle.state.upgrade() {

                let mut current_keycode = state.current_keycode.borrow_mut();
                let hw_keycode = key.get_hardware_keycode();
                let repeat = *current_keycode == Some(hw_keycode);

                *current_keycode = Some(hw_keycode);

                if let Ok(mut handler) = state.handler.try_borrow_mut() {
                    handler.key_down(make_key_event(key, repeat, KeyState::Down));
                } else {
                    log::info!("GTK event was dropped because the handler was already borrowed");
                }
            }

            Inhibit(true)
        }));

        win_state.drawing_area.connect_key_release_event(clone!(handle => move |_widget, key| {
            if let Some(state) = handle.state.upgrade() {

                let mut current_keycode = state.current_keycode.borrow_mut();
                if *current_keycode == Some(key.get_hardware_keycode()) {
                    *current_keycode = None;
                }

                if let Ok(mut handler) = state.handler.try_borrow_mut() {
                    handler.key_up(make_key_event(key, false, KeyState::Up));
                } else {
                    log::info!("GTK event was dropped because the handler was already borrowed");
                }
            }

            Inhibit(true)
        }));

        win_state
            .drawing_area
            .connect_destroy(clone!(handle => move |_widget| {
                if let Some(state) = handle.state.upgrade() {
                    state.handler.borrow_mut().destroy();
                }
            }));

        vbox.pack_end(&win_state.drawing_area, true, true, 0);
        win_state.drawing_area.realize();
        win_state
            .drawing_area
            .get_window()
            .expect("realize didn't create window")
            .set_event_compression(false);

        let mut handler = win_state.handler.borrow_mut();
        handler.connect(&handle.clone().into());
        handler.scale(scale);
        handler.size(self.size);

        Ok(handle)
    }
}

impl WindowHandle {
    pub fn show(&self) {
        if let Some(state) = self.state.upgrade() {
            state.window.show_all();
        }
    }

    pub fn resizable(&self, resizable: bool) {
        if let Some(state) = self.state.upgrade() {
            state.window.set_resizable(resizable)
        }
    }

    pub fn show_titlebar(&self, show_titlebar: bool) {
        if let Some(state) = self.state.upgrade() {
            state.window.set_decorated(show_titlebar)
        }
    }

<<<<<<< HEAD
    pub fn set_position(&self, position: Point) {
        if let Some(state) = self.state.upgrade() {
            state.window.move_(position.x as i32, position.y as i32)
        }
    }

    pub fn get_position(&self) -> Point {
        if let Some(state) = self.state.upgrade(){
            let (x, y) = state.window.get_position();
            Point::new(x as f64, y as f64)
        }else{
            Point::new(0.0, 0.0)
        }
    }

    pub fn set_level(&self, level:WindowLevel) {
        if let Some(state) = self.state.upgrade(){
            let hint = match level{
                WindowLevel::AppWindow => WindowTypeHint::Normal,
                WindowLevel::Tooltip => WindowTypeHint::Tooltip,
                WindowLevel::DropDown => WindowTypeHint::DropdownMenu,
                WindowLevel::Modal => WindowTypeHint::Dialog,
            };

            state.window.set_type_hint(hint);
        }
    }

    pub fn set_size(&self, size: Size) {
        if let Some(state) = self.state.upgrade(){
            state.window.resize(size.width as i32, size.height as i32)
        }
    }

    pub fn get_size(&self) -> Size {
        if let Some(state) = self.state.upgrade(){
            let (x, y) = state.window.get_size();
            Size::new(x as f64, y as f64)
        } else{
            log::warn!("Could not get size for GTK window");
            Size::new(0. , 0.)
        }
    }

    pub fn maximize(&self) {
        if let Some(state) = self.state.upgrade(){
            state.window.maximize();
        }
    }

    pub fn minimize(&self) {
        if let Some(state) = self.state.upgrade(){
            state.window.iconify();
        }
=======
    pub fn set_position(&self, _position: Point) {
        log::warn!("WindowHandle::set_position is currently unimplemented for gtk.");
    }

    pub fn get_position(&self) -> Point {
        log::warn!("WindowHandle::get_position is currently unimplemented for gtk.");
        Point::new(0.0, 0.0)
    }

    pub fn set_size(&self, _size: Size) {
        log::warn!("WindowHandle::set_size is currently unimplemented for gtk.");
    }

    pub fn get_size(&self) -> Size {
        log::warn!("WindowHandle::get_size is currently unimplemented for gtk.");
        Size::new(0.0, 0.0)
    }

    pub fn set_window_state(&self, _state: WindowSizeState) {
        log::warn!("WindowHandle::set_window_state is currently unimplemented for gtk.");
    }

    pub fn get_window_state(&self) -> WindowSizeState {
        log::warn!("WindowHandle::get_window_state is currently unimplemented for gtk.");
        WindowSizeState::RESTORED
>>>>>>> 196fbe90
    }

    pub fn handle_titlebar(&self, _val: bool) {
        log::warn!("WindowHandle::handle_titlebar is currently unimplemented for gtk.");
    }

    /// Close the window.
    pub fn close(&self) {
        if let Some(state) = self.state.upgrade() {
            state.window.close();
        }
    }

    /// Bring this window to the front of the window stack and give it focus.
    pub fn bring_to_front_and_focus(&self) {
        if let Some(state) = self.state.upgrade() {
            // TODO(gtk/misc): replace with present_with_timestamp if/when druid-shell
            // has a system to get the correct input time, as GTK discourages present
            state.window.present();
        }
    }

    // Request invalidation of the entire window contents.
    pub fn invalidate(&self) {
        if let Some(state) = self.state.upgrade() {
            state.window.queue_draw();
        }
    }

    /// Request invalidation of one rectangle, which is given relative to the drawing area.
    pub fn invalidate_rect(&self, rect: Rect) {
        if let Some(state) = self.state.upgrade() {
            // GTK takes rects with non-negative integer width/height.
            let r = rect.abs().to_px(state.scale.get()).expand();
            let origin = state.drawing_area.get_allocation();
            state.window.queue_draw_area(
                r.x0 as i32 + origin.x,
                r.y0 as i32 + origin.y,
                r.width() as i32,
                r.height() as i32,
            );
        }
    }

    pub fn text(&self) -> Text {
        Text::new()
    }

    pub fn request_timer(&self, deadline: Instant) -> TimerToken {
        let interval = deadline
            .checked_duration_since(Instant::now())
            .unwrap_or_default()
            .as_millis();
        let interval = match u32::try_from(interval) {
            Ok(iv) => iv,
            Err(_) => {
                log::warn!("timer duration exceeds gtk max of 2^32 millis");
                u32::max_value()
            }
        };

        let token = TimerToken::next();
        let handle = self.clone();

        gdk::threads_add_timeout(interval, move || {
            if let Some(state) = handle.state.upgrade() {
                if let Ok(mut handler_borrow) = state.handler.try_borrow_mut() {
                    handler_borrow.timer(token);
                    return false;
                }
            }
            true
        });
        token
    }

    pub fn set_cursor(&mut self, cursor: &Cursor) {
        if let Some(gdk_window) = self.state.upgrade().and_then(|s| s.window.get_window()) {
            let cursor = make_gdk_cursor(cursor, &gdk_window);
            gdk_window.set_cursor(cursor.as_ref());
        }
    }

    pub fn open_file_sync(&mut self, options: FileDialogOptions) -> Option<FileInfo> {
        self.file_dialog(FileDialogType::Open, options)
            .ok()
            .map(|s| FileInfo { path: s.into() })
    }

    pub fn save_as_sync(&mut self, options: FileDialogOptions) -> Option<FileInfo> {
        self.file_dialog(FileDialogType::Save, options)
            .ok()
            .map(|s| FileInfo { path: s.into() })
    }

    /// Get a handle that can be used to schedule an idle task.
    pub fn get_idle_handle(&self) -> Option<IdleHandle> {
        self.state.upgrade().map(|s| IdleHandle {
            idle_queue: s.idle_queue.clone(),
            state: Arc::downgrade(&s),
        })
    }

    /// Get the `Scale` of the window.
    pub fn get_scale(&self) -> Result<Scale, ShellError> {
        Ok(self
            .state
            .upgrade()
            .ok_or(ShellError::WindowDropped)?
            .scale
            .get())
    }

    pub fn set_menu(&self, menu: Menu) {
        if let Some(state) = self.state.upgrade() {
            let window = &state.window;

            let accel_group = AccelGroup::new();
            window.add_accel_group(&accel_group);

            let vbox = window.get_children()[0]
                .clone()
                .downcast::<gtk::Box>()
                .unwrap();

            let first_child = &vbox.get_children()[0];
            if first_child.is::<gtk::MenuBar>() {
                vbox.remove(first_child);
            }
            let menubar = menu.into_gtk_menubar(&self, &accel_group);
            vbox.pack_start(&menubar, false, false, 0);
            menubar.show_all();
        }
    }

    pub fn show_context_menu(&self, menu: Menu, _pos: Point) {
        if let Some(state) = self.state.upgrade() {
            let window = &state.window;

            let accel_group = AccelGroup::new();
            window.add_accel_group(&accel_group);

            let menu = menu.into_gtk_menu(&self, &accel_group);
            menu.set_property_attach_widget(Some(window));
            menu.show_all();
            menu.popup_easy(3, gtk::get_current_event_time());
        }
    }

    pub fn set_title(&self, title: impl Into<String>) {
        if let Some(state) = self.state.upgrade() {
            state.window.set_title(&(title.into()));
        }
    }

    fn file_dialog(
        &self,
        ty: FileDialogType,
        options: FileDialogOptions,
    ) -> Result<OsString, ShellError> {
        if let Some(state) = self.state.upgrade() {
            dialog::get_file_dialog_path(state.window.upcast_ref(), ty, options)
        } else {
            Err(anyhow!("Cannot upgrade state from weak pointer to arc").into())
        }
    }
}

unsafe impl Send for IdleHandle {}
// WindowState needs to be Send + Sync so it can be passed into glib closures
unsafe impl Send for WindowState {}
unsafe impl Sync for WindowState {}

impl IdleHandle {
    /// Add an idle handler, which is called (once) when the message loop
    /// is empty. The idle handler will be run from the main UI thread, and
    /// won't be scheduled if the associated view has been dropped.
    ///
    /// Note: the name "idle" suggests that it will be scheduled with a lower
    /// priority than other UI events, but that's not necessarily the case.
    pub fn add_idle_callback<F>(&self, callback: F)
    where
        F: FnOnce(&dyn Any) + Send + 'static,
    {
        let mut queue = self.idle_queue.lock().unwrap();
        if let Some(state) = self.state.upgrade() {
            if queue.is_empty() {
                queue.push(IdleKind::Callback(Box::new(callback)));
                glib::idle_add(move || run_idle(&state));
            } else {
                queue.push(IdleKind::Callback(Box::new(callback)));
            }
        }
    }

    pub fn add_idle_token(&self, token: IdleToken) {
        let mut queue = self.idle_queue.lock().unwrap();
        if let Some(state) = self.state.upgrade() {
            if queue.is_empty() {
                queue.push(IdleKind::Token(token));
                glib::idle_add(move || run_idle(&state));
            } else {
                queue.push(IdleKind::Token(token));
            }
        }
    }
}

fn run_idle(state: &Arc<WindowState>) -> glib::source::Continue {
    util::assert_main_thread();
    if let Ok(mut handler) = state.handler.try_borrow_mut() {
        let queue: Vec<_> = std::mem::replace(&mut state.idle_queue.lock().unwrap(), Vec::new());

        for item in queue {
            match item {
                IdleKind::Callback(it) => it.call(handler.as_any()),
                IdleKind::Token(it) => handler.idle(it),
            }
        }
    } else {
        log::warn!("Delaying idle callbacks because the handler is borrowed.");
        // Keep trying to reschedule this idle callback, because we haven't had a chance
        // to empty the idle queue. Returning glib::source::Continue(true) achieves this but
        // causes 100% CPU usage, apparently because glib likes to call us back very quickly.
        let state = Arc::clone(state);
        glib::timeout_add(16, move || run_idle(&state));
    }
    glib::source::Continue(false)
}

fn make_gdk_cursor(cursor: &Cursor, gdk_window: &gdk::Window) -> Option<gdk::Cursor> {
    gdk::Cursor::new_from_name(
        &gdk_window.get_display(),
        match cursor {
            // cursor name values from https://www.w3.org/TR/css-ui-3/#cursor
            Cursor::Arrow => "default",
            Cursor::IBeam => "text",
            Cursor::Crosshair => "crosshair",
            Cursor::OpenHand => "grab",
            Cursor::NotAllowed => "not-allowed",
            Cursor::ResizeLeftRight => "ew-resize",
            Cursor::ResizeUpDown => "ns-resize",
        },
    )
}

fn get_mouse_button(button: u32) -> Option<MouseButton> {
    match button {
        1 => Some(MouseButton::Left),
        2 => Some(MouseButton::Middle),
        3 => Some(MouseButton::Right),
        // GDK X backend interprets button press events for button 4-7 as scroll events
        8 => Some(MouseButton::X1),
        9 => Some(MouseButton::X2),
        _ => None,
    }
}

fn get_mouse_buttons_from_modifiers(modifiers: gdk::ModifierType) -> MouseButtons {
    let mut buttons = MouseButtons::new();
    if modifiers.contains(ModifierType::BUTTON1_MASK) {
        buttons.insert(MouseButton::Left);
    }
    if modifiers.contains(ModifierType::BUTTON2_MASK) {
        buttons.insert(MouseButton::Middle);
    }
    if modifiers.contains(ModifierType::BUTTON3_MASK) {
        buttons.insert(MouseButton::Right);
    }
    // TODO: Determine X1/X2 state (do caching ourselves if needed)
    //       Checking for BUTTON4_MASK/BUTTON5_MASK does not work with GDK X,
    //       because those are wheel events instead.
    if modifiers.contains(ModifierType::BUTTON4_MASK) {
        buttons.insert(MouseButton::X1);
    }
    if modifiers.contains(ModifierType::BUTTON5_MASK) {
        buttons.insert(MouseButton::X2);
    }
    buttons
}

fn get_mouse_click_count(event_type: gdk::EventType) -> u8 {
    match event_type {
        gdk::EventType::ButtonPress => 1,
        gdk::EventType::DoubleButtonPress => 2,
        gdk::EventType::TripleButtonPress => 3,
        gdk::EventType::ButtonRelease => 0,
        _ => {
            log::warn!("Unexpected mouse click event type: {:?}", event_type);
            0
        }
    }
}

const MODIFIER_MAP: &[(gdk::ModifierType, Modifiers)] = &[
    (ModifierType::SHIFT_MASK, Modifiers::SHIFT),
    (ModifierType::MOD1_MASK, Modifiers::ALT),
    (ModifierType::CONTROL_MASK, Modifiers::CONTROL),
    (ModifierType::META_MASK, Modifiers::META),
    (ModifierType::LOCK_MASK, Modifiers::CAPS_LOCK),
    // Note: this is the usual value on X11, not sure how consistent it is.
    // Possibly we should use `Keymap::get_num_lock_state()` instead.
    (ModifierType::MOD2_MASK, Modifiers::NUM_LOCK),
];

fn get_modifiers(modifiers: gdk::ModifierType) -> Modifiers {
    let mut result = Modifiers::empty();
    for &(gdk_mod, modifier) in MODIFIER_MAP {
        if modifiers.contains(gdk_mod) {
            result |= modifier;
        }
    }
    result
}

fn make_key_event(key: &EventKey, repeat: bool, state: KeyState) -> KeyEvent {
    let keyval = key.get_keyval();
    let hardware_keycode = key.get_hardware_keycode();

    let keycode = hardware_keycode_to_keyval(hardware_keycode).unwrap_or(keyval);

    let text = gdk::keyval_to_unicode(keyval);
    let mods = get_modifiers(key.get_state());
    let key = keycodes::raw_key_to_key(keyval).unwrap_or_else(|| {
        if let Some(c) = text {
            if c >= ' ' && c != '\x7f' {
                KbKey::Character(c.to_string())
            } else {
                KbKey::Unidentified
            }
        } else {
            KbKey::Unidentified
        }
    });
    let code = keycodes::hardware_keycode_to_code(hardware_keycode);
    let location = keycodes::raw_key_to_location(keycode);
    let is_composing = false;

    KeyEvent {
        key,
        code,
        location,
        mods,
        repeat,
        is_composing,
        state,
    }
}

/// Map a hardware keycode to a keyval by performing a lookup in the keymap and finding the
/// keyval with the lowest group and level
fn hardware_keycode_to_keyval(keycode: u16) -> Option<u32> {
    unsafe {
        let keymap = gdk_sys::gdk_keymap_get_default();

        let mut nkeys = 0;
        let mut keys: *mut gdk_sys::GdkKeymapKey = ptr::null_mut();
        let mut keyvals: *mut c_uint = ptr::null_mut();

        // call into gdk to retrieve the keyvals and keymap keys
        gdk_sys::gdk_keymap_get_entries_for_keycode(
            keymap,
            c_uint::from(keycode),
            &mut keys as *mut *mut gdk_sys::GdkKeymapKey,
            &mut keyvals as *mut *mut c_uint,
            &mut nkeys as *mut c_int,
        );

        if nkeys > 0 {
            let keyvals_slice = slice::from_raw_parts(keyvals, nkeys as usize);
            let keys_slice = slice::from_raw_parts(keys, nkeys as usize);

            let resolved_keyval = keys_slice.iter().enumerate().find_map(|(i, key)| {
                if key.group == 0 && key.level == 0 {
                    Some(keyvals_slice[i])
                } else {
                    None
                }
            });

            // notify glib to free the allocated arrays
            glib_sys::g_free(keyvals as *mut c_void);
            glib_sys::g_free(keys as *mut c_void);

            resolved_keyval
        } else {
            None
        }
    }
}<|MERGE_RESOLUTION|>--- conflicted
+++ resolved
@@ -98,6 +98,7 @@
     menu: Option<Menu>,
     position: Option<Point>,
     level: Option<WindowLevel>,
+    state: Option<WindowState>,
     size: Size,
     min_size: Option<Size>,
     resizable: bool,
@@ -136,6 +137,7 @@
             size: Size::new(500.0, 400.0),
             position: None,
             level: None,
+            state: None,
             min_size: None,
             resizable: true,
             show_titlebar: true,
@@ -162,7 +164,6 @@
         self.show_titlebar = show_titlebar;
     }
 
-<<<<<<< HEAD
     pub fn set_position(&mut self, position: Point) {
         self.position = Some(position);
     }
@@ -171,20 +172,8 @@
         self.level = Some(level);
     }
 
-    pub fn maximized(&self) {
-        log::warn!("WindowBuilder::maximized is currently unimplemented for gtk.");
-    }
-
-    pub fn minimized(&self) {
-        log::warn!("WindowBuilder::minimized is currently unimplemented for gtk.");
-=======
-    pub fn set_position(&mut self, _position: Point) {
-        log::warn!("WindowBuilder::set_position is currently unimplemented for gtk.");
-    }
-
     pub fn set_window_state(&self, _state: WindowSizeState) {
-        log::warn!("WindowBuilder::set_window_state is currently unimplemented for gtk.");
->>>>>>> 196fbe90
+        self.state = Some(state);
     }
 
     pub fn set_title(&mut self, title: impl Into<String>) {
@@ -252,6 +241,9 @@
         }
         if let Some(pos) = self.position {
             handle.set_position(pos);
+        }
+        if let Some(state) = self.state {
+            handle.set_state(state)
         }
 
         if let Some(menu) = self.menu {
@@ -590,7 +582,6 @@
         }
     }
 
-<<<<<<< HEAD
     pub fn set_position(&self, position: Point) {
         if let Some(state) = self.state.upgrade() {
             state.window.move_(position.x as i32, position.y as i32)
@@ -635,6 +626,15 @@
         }
     }
 
+    pub fn set_window_state(&self, _state: WindowSizeState) {
+        log::warn!("WindowHandle::set_window_state is currently unimplemented for gtk.");
+    }
+
+    pub fn get_window_state(&self) -> WindowSizeState {
+        log::warn!("WindowHandle::get_window_state is currently unimplemented for gtk.");
+        WindowSizeState::RESTORED
+    }
+
     pub fn maximize(&self) {
         if let Some(state) = self.state.upgrade(){
             state.window.maximize();
@@ -645,33 +645,6 @@
         if let Some(state) = self.state.upgrade(){
             state.window.iconify();
         }
-=======
-    pub fn set_position(&self, _position: Point) {
-        log::warn!("WindowHandle::set_position is currently unimplemented for gtk.");
-    }
-
-    pub fn get_position(&self) -> Point {
-        log::warn!("WindowHandle::get_position is currently unimplemented for gtk.");
-        Point::new(0.0, 0.0)
-    }
-
-    pub fn set_size(&self, _size: Size) {
-        log::warn!("WindowHandle::set_size is currently unimplemented for gtk.");
-    }
-
-    pub fn get_size(&self) -> Size {
-        log::warn!("WindowHandle::get_size is currently unimplemented for gtk.");
-        Size::new(0.0, 0.0)
-    }
-
-    pub fn set_window_state(&self, _state: WindowSizeState) {
-        log::warn!("WindowHandle::set_window_state is currently unimplemented for gtk.");
-    }
-
-    pub fn get_window_state(&self) -> WindowSizeState {
-        log::warn!("WindowHandle::get_window_state is currently unimplemented for gtk.");
-        WindowSizeState::RESTORED
->>>>>>> 196fbe90
     }
 
     pub fn handle_titlebar(&self, _val: bool) {

--- conflicted
+++ resolved
@@ -16,15 +16,6 @@
 
 use std::f64::INFINITY;
 
-<<<<<<< HEAD
-use crate::kurbo::{Point, Rect, Size, Vec2};
-use crate::widget::{Axis, Bindable, BindableProperty};
-use crate::{
-    scroll_component::*, BoxConstraints, Data, Env, Event, EventCtx, LayoutCtx, LifeCycle,
-    LifeCycleCtx, PaintCtx, UpdateCtx, Widget, WidgetPod,
-};
-use std::marker::PhantomData;
-=======
 use crate::widget::prelude::*;
 use crate::{scroll_component::*, Data, Vec2, WidgetPod};
 
@@ -34,7 +25,6 @@
     Vertical,
     Horizontal,
 }
->>>>>>> 21673f57
 
 /// A container that scrolls its contents.
 ///
